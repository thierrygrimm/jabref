<?xml version="1.0" encoding="UTF-8"?>
<projectDescription>
<<<<<<< HEAD
	<name>Jabref (master branch)</name>
=======
	<name>JabRef (master branch)</name>
>>>>>>> 2bcceb58
	<comment></comment>
	<projects>
	</projects>
	<buildSpec>
		<buildCommand>
			<name>org.eclipse.jdt.core.javabuilder</name>
			<arguments>
			</arguments>
		</buildCommand>
	</buildSpec>
	<natures>
		<nature>org.eclipse.jdt.core.javanature</nature>
	</natures>
</projectDescription><|MERGE_RESOLUTION|>--- conflicted
+++ resolved
@@ -1,10 +1,6 @@
 <?xml version="1.0" encoding="UTF-8"?>
 <projectDescription>
-<<<<<<< HEAD
-	<name>Jabref (master branch)</name>
-=======
 	<name>JabRef (master branch)</name>
->>>>>>> 2bcceb58
 	<comment></comment>
 	<projects>
 	</projects>
