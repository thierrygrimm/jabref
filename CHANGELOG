--- conflicted
+++ resolved
@@ -1,9 +1,6 @@
 [master]
-<<<<<<< HEAD
     - Breaking API change: String[] is replaced by List<String> in BibtexEntryType
-=======
     - Feature: Field names "Doi", "Ee", and "Url" are now written as "DOI", "EE", and "URL"
->>>>>>> 2dfd84f9
     - Use correct encoding names (#155) and replace old encoding names in bibtex files. This changes the file header.
     - Feature: When pasting a Google search URL, meta data will be automatically stripped before insertion.
     - No longer write JabRef version to BibTex file header.
