[master]
<<<<<<< HEAD
    - Feature: Option to change the table row height padding
    - Feature: Make it possible to hide the toolbar
=======
    - Fix for bug #876: Windows 7/8/10 - Pinning Jabref to the taskbar	
>>>>>>> 5b8e37d8
    - Fix for bug #1270: Cleanup entries error 3
    - Fix for bug #919: Accents don't export to RTF (by ruy.takata)
    - Change the CrossRef content negotiation for bibtex DOI import (by sheffien)
    - Fix for bug #1253: Cleanup entries error 2 (by ruy.takata)
    - Fix for bug 1213 (sourceforge): Fix encoding for DOI import
    - Feature #809: import pubmed central id (pmc) field from medline
    - Fix undoing Cleanup/Convert to Biblatex
    - Adapted pattern to parse DBLP entries
    - Partial fix for bug 913: fixed export for .ods and .sxc (by yaragg)
    - Fix for bug 1240: Accepting string with length of one character (by lhaddad).
    - Fix for bug 958: ArrayIndexOutOfBoundsException on "Content Selector Dialog"
    - Fix for bug 949: Exception properly logged
    - Fix for bug 950: NullPointerException on "Manage custom imports"
    - Feature 850: Keyboard shortcut for 'Cleanup entries' (by eduardogreco)
    - Change default behaviour to be more non-invasive: timestamps and owners are NOT set by default per entry.
    - "Open Folder" works again
    - newline separator can now be configured globally
    - Feature 847: Adds title case as a case changer
    - Feature 841: Support for multiple file columns (by noravanq)
    - Fix for bug 1176: automatic bibtexkey generation for authors containing/ending with and in their name
    - Saving order of entries can now be configured per database
    - Improved XMP Privacy (pull request #8)
    - Support FindFullText with ACS DOIs (pull request #9)
    - Fixes groups and adds optional 2.9.2 save ordering (pull request #10)
    - Fixes bug 880 "PubMed Import broken" (pull request #11 by vegeziel)
    - Fixes bug #959 "StringIndexOutOfBoundsException with invalid Preview text" (pull request #13 by IngvarJackal)
    - Fixes bug #960 "FileNotFoundException in Journal abbreviations window" (pull request #13 by IngvarJackal)
    - Make (un)abbreviating journal titles also work on the journaltitle field
    - Fix edits getting lost in Biblatex mode
    - Fix error when setting a previously unset field via the source panel of the entry editor
    - Improved BibLatex support (alias fields, option to convert old entries to the new format via the cleanup menu)
        - Fixes bug #1087 "jabref does not follow biblatex specification"
        - Fixes bug #1014 'journal' not recognized as alias for 'journaltitle''
        - Fixes bug #874 Support of biblatex "date" field
        - Fixes bug that prevented the secondary optional fields to update properly in the "Customize entry fields" dialog (in BibLatex mode)
    - Added special fields 'Printed' and 'Read status', thereby implementing (at least partially):
        - Feature #762 Printed attribute
        - Feature #692 Marking of new entries and often read entries
        - Feature #685 Highlight new entries that were "forgotten"
        - Feature #602 could add the mark as read feature
        - Feature #225 read? checkbox
    - Take aliased fields into account when sorting entries
2.10
    - Made IEEEXploreFetcher author parsing work again.
    - Added a few more characters in the HTML/Unicode to LaTeX conversion.
    - Find unlinked files tool doesn't always use PDF content importer any more,
      but the dialog opened when a file is dropped into JabRef
    - Uninstaller doesn't delete whole directory any more. Fixes bugs 1142, 1175, 1212.
2.10 beta 3
    - Fix GoogleScholarFetcher (patch 207)
    - Line breaks in BibTeX fields (e.g., abstract and review) are now kept.
    - Fixed completeness indicator in main table for entries with crossrefs and either/or required fields.
    - Fixed [shorttitle] and [veryshorttitle] key generator markers, so they remove punctuation as described
      in the documentation.
2.10 beta 2
    - Patched Windows install script to avoid wrong placement of Start menu items.
    - Reintroduced right-click on type label in entry editor to change entry type.
    - Fixed compatibility issue with OpenOffice plugin
    - Added Russian as language
    - Fix for bug 1160: Certain DOI references with "<" characters are not processed correctly (by Jonathan Powell)
    - Fix for bug 1153: Bug in user-specific file paths stored in @comment (by  Thomas Arildsen)
2.10 beta
    - Applied fix for JStor fetcher (patch 202 by Nicolas Brouard)
    - Added Settings menu item "Clear connection settings" in OpenOffice/LibreOffice panel.
    - Added support for specifying a BibTeX file at "--importToOpen". This allows a usage in browsers
      to directly append downloaded entries to the currently opened database.
    - Added Unicode to LaTeX conversion for Medline imports (feature 721)
    - Added Unicode to LaTeX conversion cleanup action (feature 721)
    - Added countries, weekdays and months to the case keeper
    - Added support for Emacs key bindings at the entry editor.
      To avoid collisions of common key bindings, Page up and page down (C-v) are not supported as C-v is "paste" in Windows key bindings.
    - Added a formatter for units which keeps the case and adds non-breaking separators
    - Added a Merge entries functionality
    - Added a setting to choose either a DOI link or a URL to be standard (feature 710)
    - Added button to change entry type. Removed this functionality from the type label, and
      reduced the font size.
    - Added Iso690 export including two new formatters: Iso690FormatDate and Iso690NamesAuthors
      (patch 123 by Laura Hernández Gómez)
    - Added menu option "Automatically set file links for selected entries".
    - Added new BibTeX label pattern authEtAl
    - Added new BibTeX label pattern authForeIne, authorLastForeIni, edtrForeIni, and editorLastForeIni
      (patch 199)
    - The folder of attachments can now be opened (feature 726, patch by Douglas Nassif Roma Junior).
    - New translation: Spanish. By Jorge Tornero et al.
    - Adapted the required and optional fields of entry types according to
      http://en.wikipedia.org/wiki/BibTeX#Entry_types
    - After a search has been done, the first entry of the entry table is selected (feature 656).
    - Entries contained in an .aux file can now be selected (feature 644).
    - Number of entries in a group is now displayed in brackets (patch 124).
      Feature has to be enabled at the group settings as calculating the numbers takes a long time at huge databases.
    - New entries are now always be added to a group. Fixes bug 1093.
    - Configurable: Timestamp is now automatically updated on a change of an entry (feature 799)
    - Re-enabled customization of shortcut keys
    - Changed serialization of BibTeX entries:
      * First, the required, then the optional and then all other fields are written.
        Thereby, fields are now ordered by name. Except the title, which is written first.
      * The second word in of the BibTeX type is capitalized. E.g., Inproceedings got InProceedings
      * Configurable: Start field contents in same column. Enabled by default.
      * Configurable: Use camel case for field names (e.g., "HowPublished" instead of "howpublished"). Enabled by default.
      * If no field name is given, then "UNKNOWN" is used. For instance, " = {X}" gets " UNKNOWN = {X}".
    - Saving a part of the database now also writes entries with a crossref field first.
    - Author field is now resolved using @String data.
    - A custom proxy can be specified (patch 198 by Michael).
    - Default key binding for Write XMP is now "CTRL+F7" instead of "CTRL+F4"
      as the latter conflicts with "Synchronize files" (by Adrian Daerr)
    - WriteXMPAction now uses database to resolve strings even for selected entries (by Adrian Daerr)
    - Extend XMP privacy filtering to Dublin Core Schema (by Adrian Daerr)
    - IEEE search should include author field again (patch 201 by Christopher S. Lester, fixes bug 1137)
2.9.2
    - Fixed handling of empty author parts in rare cases. Fixes bug 1124.
    - Fetchers work again: Import inspection dialog is not modal any more.
2.9.1
    - Command line option --importToOpen now also adds to an open tab when JabRef is launched.
    - Importing of entries works again. Fixes bug 1121.
    - Import inspection dialog is now modal.
    - Replaced Java launcher by launch4j. Fixes bugs 1100, 1103, 1123.
    - Menu font size can now be changed again. Help contents are also enlarged accordingly. Fixes bug 1122.
2.9
    - Fixed bug: in OO/LO reference lists, entries may fall out when multiple entries with same
      author and year are cited.
    - Added support for converting HTML combining accents to LaTeX
    - When generating subdatabase from AUX file, preamble and strings are now included from
      the source database.
    - Added cleanup action for removing redundant $, {, and }
    - Fix for removing starting and ending spaces in the page number cleanup action
    - Fix for a more liberal detection in the month cleanup action
2.9 beta 2
    - Added DiVA fetcher
    - Can control if the HTML converter should create subscripts and superscripts
      as text or an equation via the preferences
    - Added initial support for adding curly brackets {} for certain
      key words to keep the character case independent of .bst, e.g., for
      names and abbreviations (use via "Cleanup entries") and can be controlled
      via preferences if it should be used at searches
    - Fixed author and DOI import from IEEE Xplore
    - Improved import of equations in IEEE Xplore titles handling images, (sub) and /spl / representations
    - Rewrote the HTML import in a more general way. A few characters need to be added.
    - IEEE Xplore abstract fetching should now be working again.
    - Added DOI to BibTex entry fetcher.
    - Added ADS (The SAO/NASA Astrophysics Data System) fetcher by Ryo Igarashi (patch #120).
    - Reintroduced Google Scholar and ACM portal fetcher with entry preview to reduce server load.
    - Added alternate entry fetcher type where a preview can be displayed so the user can choose
      which entries to download. This can reduce server load significantly and prevent users from
      getting locked out of search services.
    - Fix for exception and minor bugs in HTML import parsing (patch 3575998 by Daniel Svärd)
    - HTML import handles more characters. Cleanup can also do HTML cleanup. (Patch 3582375 by Oscar Gustafsson)
    - During file renaming: More illegal characters are removed (idea by Sarel Botha)
    - Rudimentary support for IEEEtranBSTCTL added (patch 3582376 by Oscar Gustafsson)
    - ":" is not filtered from the BibTeX keys any more (patch 3582376 by Oscar Gustafsson)
    - Changed internal look&feel setting (based on patch 3580605)
    - Custom importers nested in jars should be supported now (bug 3582838)
    - PDFContentImporter uses the DOI fetcher to fetch the BibTeX for the entry (if a DOI exists at the first page).
    - Moved migration of legacy PDF/PS fields from legacy tools to clean up dialog.
    - MHT files can now also be linked by drag'n'drop without the need to configure "external file types".
    - Adds support for Ubunut's global menu and HUD integration by using java-swing-ayatana (feature #796).
    - Updates PostgreSQL support to PostgreSQL 9.2
    - New Mac OS X icon (patch #61)
2.9 beta
    - Replaced notification dialog after moving/renaming linked file by status message.
    - Replaced dialog warnings about empty/duplicate key in entry editor by status line messages,
      to prevent lockup if Save button is pressed directly.
    - Replaced window icon with 48x48 image.
    - [experimental] Added local undo/redo handling for entry editor text fields.
    - Added special field functionality for ranking, marking as relevant,
      marking as quality assured, and prioritizing. Can be enabled by "Entry table columns".
      Based on the work by Igor Chernyavsky, Florian Straßer, and Marius Kleiner.
    - Added PDF preview functionality to the preview panel. Configurable via "Entry preview" settings.
    - Group edit dialog now closes when Escape is pressed.
    - Fixed MS bib import, month was lost on import.
    - Generate key action in entry editor now honors key overwrite settings.
    - Fixed bug when importing XMP data from PDF, file will now be linked from the new entry.
    - Fixed bug in layout processing - quoted formatter argments are now handled correctly.
    - Fixed bug 3545394: null and curly brackets in custom export filter.
    - Added "Manage keywords" popup menu to manage common keywords of selected entries.
    - Added support for pushing citations to TeXstudio (requires TeXstudio >=2.4)
    - Text-based citations can now be imported using FreeCite by Brown University
      (http://freecite.library.brown.edu). By Kai Mindermann and Daniel Maurer.
    - JabRef supports synchronization of unlinked PDFs. Feature request "[2163626] Scan database - find unlinked files".
      Based on patch 3122104.
    - Added command line argument -d/-prdef for resetting preferences to default values. Can
      reset a comma-separated list of preference values, or all values.
    - Added small right-click popup menu at each tab
    - A PDF can also be dropped to the preview panel to trigger linking it
    - Drag'n'drop of text from the preview panel to other applications is now working
    - Added highlighting in preview area for search text (based on patch 3121914 by
      Maximilian Lengsfeld).
    - New context menu option "Switch preview layout" in the preview panel.
    - BibTeX key generator patterns can now be stored in per database (implements feature 3495993)
    - Braces around author names are now dropped internally. They remain in the .bib though
      Effects (incomplete list): Authors in the main window are shown without braces,
      autocompletion does not show these braces
    - Autocompletion: ";" is now also a delimiter allowing "keyword1; keyword2" in the keyword fields
    - Autocompletion: the amount of characters to trigger autocompletion may now be configured
      (default is 2)
    - Autocompletion: in case lower case letters are used, the search is case-insenstive,
      otherwise the search is case sensitive.
    - Autocompletion: new preference to choose how to deal with first names
      (always full/always abbreviated/both full and abbreviated)
    - Added functionality "clean up entries"
      - Includes clean up DOI functionality by Florian Straßer and Marius Kleiner
        (move of DOIs from ee, note, and url field is supported)
      - Option to rename PDF of entry according to configured PDF-naming-scheme
        (by Florian Straßer and Marius Kleiner)
      - make file paths relative
      - clean up month (functionality based on patch 3470076 by Mathias Walter)
      - clean up pages
      - fix superscripts
    - New "ISBN to BibTeX" fetcher. Uses the online "ISBN to BibTeX Converter" service by Manas Tungare.
    - Added support for drag'n'drop of tabs by Florian Straßer and Marius Kleiner.
    - PDF import dialog now always stores settings: checkbox removed
    - float search now also jumps to first entry if entry editor is opened
    - usability improvements of "content selectors"
2.8.1
    - New DBLP fetcher. Patch 3462232 by Sascha Hunold.
    - Disabled ACM portal fetcher to avoid users of getting banned.
    - Fixed bug in PostgreSQL export/import.
    - Improved handling of file fields written in the style exported from Zotero.
2.8
    - Applied Oscar Gustafsson's fix for IEEEXplore fetcher.
    - Added capability to remove databases from SQL database.
    - Fixed customization of entries in Biblatex mode.
2.8 beta 2
    - Improvements to SQL export and import. Fixed bug where subsequent exports to same
      database would fail. Can now save multiple bib bases to a single SQL database.
    - "abbr" modifier in BibTeX key generator now skips parentheses.
    - Minor change to FirstPage formatter. Now splits at spaces as well as hyphens,
      and returns original field content if only one page number is found.
    - When using the preferences import command line option, preferences are now imported
      before load/import/export operations are handled.
    - Applied Nicolas Pavillon's patch for proper keystroke handling on Mac OS X.
    - Applied Ivanilton Polato's patch for handling multi-line fields in CSV export.
    - Fixed bug: "Send as Email" did not handle absolute paths correctly.
    - Fixed bug 3472991: Search: "Highlight Words" inconsistent
    - Fixed bug 2933201: Exporting InProceedings to Word 2007
    - Fixed bug 3146059: Error in translating author field to MS Office
    - Fixed bug: entering field names containing capital letters in table columns tab
      in Preferences makes the columns empty.
2.8 beta
    - Fixed issues with ACM portal fetcher using Benjamin Langmann's patch, plus an
      additional minor fix.
    - A large list of journal abbreviations is now loaded by default.
    - Added global option to allow file links relative to the bib file location, in addition
      to the global or database- or user-specific file directory.
    - Fixed bug 3434674: Reviewing changes overwrites groups.
    - Integrated the plugin for interaction with OpenOffice/LibreOffice as a standard part
      of JabRef.
    - Added keyboard shortcuts Ctrl-Up and Ctrl-Down to move file links up and down in a list
      of external links in the entry editor.
    - Applied "bjoerntm"'s patch for making the loading of group information less sensitive
      to white space, in order to prevent trouble loading files written by other tools.
    - Added optional autocompletion of author/editor last names in search field.
    - Changed entry fetcher system so all fetchers are accessed from a single side pane
      component with a selector.
    - Added INSPIRE fetcher by Sheer El-Showk.
    - Improved error handling when importing in specific format.
    - Prevented crash when calling invalid import format on startup.
    - Improved duplicate detection.
    - Added markers \filename and \filepath for ".begin.layout" and ".end.layout" files
      in order to output the name or full path of the bib file of the exported database.
    - Fixed possible array index exception in LastPage formatter.
    - Improved author/editor normalization in entry editor.
    - Added metadata extraction from text when PDFs are dragged into JabRef.
    - The filename pattern for renaming a file when dropping a PDF can now be
      configured at "Options"/"Preferences"/"Import"/"File name format pattern".
    - The defaults of the ImportDialog shown when PDFs are dragged into JabRef
      can now be configured at "Options"/"Preferences"/"Import". It is possible to
      override showing the ImportDialog.
    - An entry can be sent by a right click on an entry and select "Send as Email"
      (patch 3306271).
    - Added option to "copy BibTeX key and title" (patch 3370471).
    - The command for pushing to emacs can be configured now. New command for Emacs 23.
      New default for Windows: emacsclient.
    - Added export support for DIN1505 style (based on patch 1874662).
    - Added support for PostgreSQL import/export (patch 3368760 by Fred Stevens).
    - Added formatter "JournalAbbreviator" (patch 3013311 by Meigel).
    - RTFExport: Replaces ligatures `` and '' with RTF control sequences {\ldblquote} and {\rdblquote}.
      (patch 2905383 by Russell Almond).
    - Bugfix for NullPointerException in Biblatex mode (patch 3222388 by Matthias Erll).
    - ToggleButton added to GroupSelector to ease adding/removing references to/from groups
      (based on patch 3313564 updated by Andreas Schlicker).
    - Export filter "tablerefsandbib" updated to contain links to files and notes
      (patch 2787096 by Thomas Arildsen).
    - "of" added to the list of skip words (patch 2781830).
    - Added cli-function for exporting entries filtered by a search term
      (patch 1817093 by Silberer, Zirn)
    - Added highlighting in textarea for search text (patch 3117881 by Ben).
      Slightly modified to cope with words[]={""}, support for "BibTeX source" tab, and that
      "Clear" also clears the highlighting.
    - Switched from PDFBox 0.7.3 to PDFBox 1.6.0.
2.7.2
    - Fixed bug that prevented search functions from working under Java 7.
2.7.1
    - Fixed problem with search function under Java 7.
    - Made Database properties dialog modal to prevent database from being closed
      while properties window is open.
    - Fixed error handling in custom import dialog when invalid jar files or class
      files are specified.
    - Added OR operator for conditional export formatting.
    - DocBook export format switched to 4.4 (based on patch 3313898).
    - Fixed bug that made the key generator combination [shorttitle:abbr] return
      only a single letter.
    - "of" added to the list of skip words (patch 2781830).
    - Bugfix for NullPointerException in Biblatex mode (patch 3222388 by Matthias Erll).
    - RTFExport: Replaces ligatures `` and '' with RTF control sequences {\ldblquote} and {\rdblquote}.
      (patch 2905383 by Russell Almond).
    - Fixed bug that made menu items for marking in specific colors invisible
      under Windows 7.
    - In case a new entry is added, this entry is highlighted and the editor is opened
      if configured in the settings (patch 3370466). The UI behavior of adding an entry
      at "new entry from plain text" is now similar to "new entry".
    - Fixed bug in focus handling that affected some actions.
    - Running JabRef under the Oracle JVM will no longer give a warning.
2.7
    - Medline importer now wraps multipart last names in braces.
    - RIS importer now handles multiple title fields by concatenation.
    - Disallowed "comment" as entry type name, since this conflicts with the BibTeX format.
    - Fixed handling of suffix name parts (Jr, etc.) in Medline importer.
    - Added optional second numeric argument to Authors formatter, which determines
      how many authors are shown if the maximum number is exceeded.
    - Added content selector for "review" field in entry editor.
    - Improved detection of file type when adding new link. Can now recognize double
      extensions such as ".ps.gz".
    - Improved autocompletion of author names. Added options to complete either in
      'Firstname Lastname' or 'Lastname, Firstname' formats, or in both.
    - Fixed bug in import function if no suitable import filter is found.
2.7 beta 2
    - Added support for MrdLib lookup or metadata extraction when PDFs are dragged into
      JabRef.
    - Added option under "External programs" for disabling the automatic opening of the
      Browse dialog when creating a new file link.
    - Fixed shortcut key collision. Shortcut for Import to new database is now Ctrl-Alt-I.
    - The "Open URL or DOI" action now uses URL links in the "file" field as fallback if
      no links are found in the "url" or "doi" fields.
    - Restricted remote listener port numbers to interval 1025-65535.
    - Added Japanese translation by Koji Yokota.
    - Added scrollbar to entry editor when it is too high to fit in its panel. Patch
      by Matthias Erll
    - Made it possible to copy entries from the search dialog.
    - Added proper error message when trying to search with invalid regular expression.
    - Added error dialog on startup if custom look and feel cannot be loaded.
    - Applied Alexander Hug's patch for correctly importing doi from ScienceDirect RIS files.
    - Removed potential NullPointerException in SearchExpressionTreeParser.
2.7 beta
    - Some improvements to MS Office export filter.
    - Introduced three choices for ensuring unique generated keys. The default one (marking
      with a, b, etc.), a modified one (marking with b, c, etc.) and always adding a letter
      (a, b, etc.).
    - Font and background colors are now customizable in the entry editor (Options ->
      Preferences -> Appearance).
    - Window title now includes the full path to the current file.
    - Entries can now be marked in a series of different colors. Automarking of imported
      entries is now done in separate color without affecting other marked entries.
    - Added new feature (Tools -> Scan database... -> Resolve duplicate BibTeX keys) to
      search for duplicate keys and offer to generate new keys to resolve the duplicates.
      Instead of being listed in a warning dialog after opening a bib file, duplicate keys
      now trigger a dialog asking whether the user wants to resolve the duplicates.
    - Added check that ensures that application doesn't quit while a large save operation
      is still in progress. Shows wait message with cancel button.
    - Added apostrophe (') as illegal character in BibTeX keys.
    - BibTeX strings that refer each other are now sorted correctly when saving bib file.
    - Fixed bug in merging external changes - file would still be reported as modified
      externally after merging changes.
    - Fixed bug in Move/rename file link feature that could cause the wrong link to be
      stored for certain directory structures.
    - Fixed bug: curly braces can now be used in arguments to formatters.
    - Fixed lockup bug when generating key for entries with crossref fields.
    - BibTeX strings are now resolved before attempting to (un)abbreviate journal names.
    - Modified [shorttitle] and [veryshorttitle] key generator markers so they consider
      a hyphen a word boundary, and remove punctuation characters (keep only numbers and
      letters).
    - deprecate various export formatters with new Authors formatter, which provides flexible
      formatting options.
2.6
    - Fixed IEEExplorer and ACM fetchers to adapt to web site changes.
    - Active preview (1 or 2) is now remembered.
    - Applied patch by Igor L. Chernyavsky. to prevent loss of entry selection after
      generating key.
    - Changed OpenDocument Spreadsheet export so the mimetype file is written correctly
      at the start of the zip file.
    - Fixed bug when importing preferences: custom export filters would not be updated
      after import.
    - Changed help page loading procedure so help pages can be loaded for plugin entry
      fetchers.
    - Made it possible to define customized entry types with either-or conditions on
      required fields, e.g. using a pseudo-field called "author/editor" will indicate
      that the entry requires either the "author" or the "editor" field set.
    - Fixed bug: entries of a customized type could be indicated as complete even if
      BibTeX key was not set.
    - Changed deletion process for some temporary files to avoid leftover files.
2.6b3
    - Added ScienceDirect entry fetcher that utilizes the BibSonomy scraper.
    - Changed non-native file dialog setting so files cannot be renamed. This prevents
      accidentally entering rename mode when trying to enter directory. Can be enabled
      again in Options -> Preferences -> Advanced.
    - Added new JStor fetcher that utilizes the BibSonomy scraper to obtain BibTeX data.
    - Fixed bug in CookieHandlerImpl.
    - Fixed bug; when dragging a file into JabRef and asking to move it to the file
      directory, warning will now be given if the destination file already exists. Patch
      by Alastair Mailer.
    - When dragging a file into JabRef and asking to copy or move it to the file directory,
      it is now possible to rename to an arbitrary name. Patch by Alastair Mailer.
    - Added "review" field to BibTeXML export.
    - Added Reset button to entry fetchers. Patch by Dennis Hartrampf and Ines Moosdorf.
    - Changed Microsoft Office XML export so "number" rather than "issue" is exported
      as <b:Issue>, which conforms with import format.
    - Added confirmation dialog that allows saving without backup in cases when
      backup creation fails.
    - Fixed bug 2938562: using the move/rename feature on a file link could give an
      absolute link even if the file was put below the main file directory.
    - Fixed bug 2931293: error generating key with [authorsAlpha] for short names.
    - When checking for external modifications, file size is now checked in addition
      to the time stamp.
    - Fixed handling of maximised state when shutting down and starting up JabRef.
      Patch by Igor L. Chernyavsky.
    - Fixed bug that prevented correct handling of DOS short file names. Patch
      by Igor L. Chernyavsky.
    - Added support for KOI8_R character set.
    - Removed DocumentPrinter class, using standard API functions instead. Patch by
      Tony Mancill.
    - Removed HightlightFilter class, using standard API functions instead. Patch by
      Tony Mancill.
    - Changed keyboard shortcut for IEEXplorer search to Alt-F8.
    - Disabled JStor search, which doesn't work due to API changes.
    - External file type manager now removes "." prefix in file type extension if the user
      has typed it that way.
    - Preview panel now defaults to preview layout 1 instead of 2. Switched default layouts.
    - Added IfPlural formatter by Russell Almond. The formatter outputs its first argument
      if the input field contains " and " and the second one otherwise.
    - Applied patch by Philipp Cordes and Björn Kahlert for improved handling of names by
      autocompleter. The patch also reorganizes the autocompleter classes.
    - Table will now scroll to keep the currently edited entry visible if an edit leads to
      the entry getting sorted to a different position.
    - Reworked author and editor handling in Docbook export. Added Docbook XML header.
    - Database will no longer be marked as changed after accepting external changes, unless one or
      more changes were not accepted before merging, and unless database was already marked as
      changed.
    - Fixed bug: undesired autocompletion when saving file.
    - Fixed bug: entry editor doesn't appear when new entry is added while a filtering search or
      group selection is active.
    - Fixed bug in writing of metadata on Windows. For certain metadata lengths newlines would be
      messed up after the metadata comment in a bib file.
    - Search dialog now automatically previews first hit, and hides preview if there are no hits.
2.6b2
    - Added export formatter "Default" which takes a single argument. Outputs the string to format
      unchanged if it is non-empty, otherwise outputs the argument.
    - Added option under Options -> Preferences -> General for disabling the strict enforcing of
      correct BibTeX keys. Disabling this makes it possible to use e.g. umlaut characters in keys.
    - Modified launcher script for Windows installer to give higher heap size limit.
    - Improved autocompletion. All fields with autocompletion which have content selectors will now
      autocomplete on content selector values. For the "journal" field, the autocompleter will now
      additionally use entries from the current journal abbreviations list, and will also complete
      on the entire field up to the cursor rather than just looking at the last word only.
    - Added support for postformatter in Layout. The postformatter will be run after
      the formatters called from a layout.
    - Improved group autogeneration. Added option to generate groups based on author or editor
      last names. Autogenerated groups are now alphabetized.
    - Modified Endnote export filter so "--" gets converted to "-" in the "pages" field.
    - Changed keyword groups so they will match on whole words only. E.g. a keyword group for the
      keyword "can" will no longer match the keyword "scanner".
    - Improved entry type determination and author parsing for some varieties of CSA files.
    - Minor change to Harvard RTF export. Added space after "ed.", and added editor to output for
      inbook entries.
    - Set limit to the number of displayed characters in group names in groups tree in order to
      avoid group panel width problems.
    - Changed file link handling so all remote links classified as URL can be opened through
      the browser. Setting a different file type manually makes JabRef call a remote link using
      the handler application instead.
    - Modified Endnote/refer import filter to strip "doi:" from the %R field.
    - Modified HTML conversion so single newline is displayed in the preview (and HTML exports) as
      <br>, while multiple newlines are displayed as <p>.
    - Fixed bug: switching entry editor between entries of different type may result in switching
      of entry editor tabs.
    - Fixed bug: adding external file link leads to relative path from root directory if file
      directory is set to an empty string.
    - Fixed error message when a # in a BibTeX string prevents saving. No longer states that the
      problem is in an entry, but specifies that it is in a string.
    - Fixed bug: ODS export doesn't resolve BibTeX strings.
    - Fixed bug: content selector for "editor" field uses "," instead of " and " as delimiter.
    - Fixed bug: editing source doesn't allow change of entry type.
    - RTFChars formatter now converts --- to \emdash and -- to \endash.

2.6b
    - Added pages information to several entry types in Endnote export.
    - Modified LastPage formatter so it returns the number when only the number of pages is given.
    - Modified search algorithms so LaTeX commands are removed before search. For instance, this
      means that the value "test \textit{case}" now matches the search string "test case".
    - Changed default table font family to "SansSerif".
    - Can now create lock file while writing a bib file. The lock file is checked before
      saving, and before scanning an externally changed file, in order to avoid reading an
      unfinished file.
    - Added support for dragging a file link from the file column to another application.
    - Added toolbar button and shortcut (Alt-F) in entry editor for autosetting file links.
    - Improved ISI import filter so DOI information is included.
    - Fixed bug: metadata changes would not be detected as external changes to a database.
    - Fixed bug: when accepting external changes and not saving before new changes are
      detected, the previously accepted changes would also be listed.
    - Fixed bug in Scifinder import where an empty Inventor field could overwrite the
      author field.
    - Fixed bug in autocompleter. Current suggested completion would be added to the field
      if the user closed the entry editor or mouse clicked on another field.
    - Fixed problem with exporting to some MySql versions. Patch by François Dorin.
    - Fixed bug in handling of LaTeX character sequences - now sequences with = as command
      character (e.g. "\={A}") are recognized.
    - Fixed bug: gray out / hide setting in groups panel is overridden on startup
      by search mode selection. Added separate prefs key for the groups setting.
      Fix suggested by Igor L. Chernyavsky.
    - Fixed bug: cookie manager installed by Download button in file field editor throws
      an exception when trying to fetch from Medline.
    - Fixed bug: temporary files don't get deleted on shutdown.
    - Disabled table column reordering in import inspection window, since a user reported
      problems when using this.
    - Changed years from 2008 to 2009 in splash image.
2.5
    - Modified export layout procedure so missing formatters can be reported in the error
      output. Export now succeeds with warnings added where formatters are missing.
    - Conditional blocks (\begin{field}...\end{field}) in layout files can now be given a
      semicolon-separated list of fields as argument. All fields must then be set for output
      to be given.
    - Changed RIS import so multiple abstract fields in an entry are concatenated.
    - Added quoting of some special characters in SQL export, based on Kyle Crabtree's patch.
    - Fixed bug in MS Office 2007 XML export - editor names missing.
    - Fixed bug in plugin manager that prevented the "Download plugin" button from working.
    - Fixed bug in plugin manager routine that checks for installed versions of a plugin.
    - Fixed bug in startup that could show warnings multiple times when loading
      from autosave files.
2.5b2
    - Plugin manager now handles plugin versions correctly based on the version number in their
      plugin.xml file.
    - Added formatter "Number" that outputs a sequence number for the current entry in the current
      export operation. This formatter can be used to produce a numbered list of entries.
    - Added autosave feature.
    - Fixed bug in file link handling in BibTeXML export.
    - Improved handling of patents in Scifinder import.
2.5b
    - Added Simplified Chinese translation.
    - Added simple plugin manager.
    - Added ~/.jabref/plugins as user-specific plugin directory.
    - Added \r marker to WrapFileLinks formatter that outputs file links without expanding
      relative links.
    - Added [authorsAlpha] key marker that formats authors according to the "alpha" BibTeX style.
      Patch submitted by Oliver Kopp.
    - Table sort order set by clicking and Ctrl-clicking table columns is now immediately set
      as default sort order in preferences.
    - Changed LyX pipe setting so it works whether ".in" is included or omitted.
    - Modified ISI importer so the words "of", "and" and "the" will not be capitalized in the title,
      journal or publisher fields.
    - When adding new local file link, browse dialog now appears immediately when opening file link
      editor, saving one mouse click.
    - Added "Remove all broken links" option in the resolver dialog for broken links when
      synchronizing file links.
    - Added rename option to Set/clear field dialog, to move contents from one field to another.
    - Added Back and Forward actions, for switching between recently edited BibTeX entries.
    - Added option under "Entry table" to designate fields as numeric for sorting purposes.
    - Added possibility for custom export filters to define their own name formatters.
      This is done by adding a file named "<filtername>.formatters". This file defines
      one formatter on each line, with each line containing the name of the formatter and
      the formatter definition, separated by a colon (:).
    - Added menu items for increasing/decreasing table font size, with shortcut keys Ctrl-plus and
      Ctrl-minus.
    - Added options to automatically mark entries imported into an existing database, and to unmark
      previously marked entries when importing.
    - Added ":(x)" modifier to key generator, specifying that the arbitrary string x
      should be used as a fallback value if the value returned by the field marker is empty.
    - Added ":upper" modifier to key generator, to force uppercase for a field marker.
    - Added buttons in External programs tab in Preferences for modifying settings for
      "Push to"-features, and removed obsolete fields.
    - Added support for DOI field in Endnote importer.
    - Added support for language and publication status fields in Medline import (publication status
      stored in "medline-pst" field).
    - Enabled cookie handling for downloading full-text articles.
    - Improved handling of invalid BibTeX keys containing white space. Parser will now try to
      piece together the key and avoid disturbing the continued parsing. Patch submitted by
      Stephan Lau.
    - Cosmetic change to the entry type label to the left in the entry editor.
    - Changed name handling so a single-entry name without a capital initial letter, such as
      "unknown", will be treated as a solitary last name rather than a von particle.
    - Changed table selection coloring so entries that are grayed out or marked can be
      distinguished from normal entries when selected.
    - Changed handling of "affiliation" in Medline import - now makes sure to escape
      # characters before storing.
    - Modified ACM portal fetcher due to web site changes.
    - Improvements to IEEEXplore fetcher - better handling of month and page fields.
    - Changed behaviour of source panel when an entry contains imbalanced # characters -
      the panel can now show the entry in its invalid form, allowing the user to fix the problem.
    - Improved handling of PDF files without XMP metadata - other metadata will now be retained.
      Patch submitted by Felix Langner.
    - Fixed bug in parsing file field - double spaces in file names would be reduced to single
      spaces, breaking the file link. Fix submitted by Uwe Kuehn.
    - Fixed NullPointerException when downloading external file and file directory is undefined.
    - Fixed bug in HTMLConverter.
    - Fixed NullPointerException in key generator for incomplete names.
    - Fixed bug in removing custom export filters.
    - Fixed bug 2225371: restart is no longer required after adding a new custom export filter.
    - Fixed bug in "Move/rename file" feature in file field editor with regard to undefined
      file directory.
    - Fixed bug in Ris importer.
    - Fixed NullPointerException in Endnote importer.
2.4.2
    - Added missing layout formatters FirstPage and LastPage.
    - Fixed a bug regarding ParamLayoutFormatter loaded from plugin.
    - Fixed crash during initalization of journal abbreviation list.
    - Added option to have JabRef search for external file when "Open file" function is chosen
      for an entry without any linked files. This is similar to what was always done in
      JabRef 2.3.1 and earlier.
    - Improved regular expression file search, so the regular expression can contain field
      markers as used for BibTeX key generation in addition to just regular fields. It is
      no longer possible to call arbitrary layout formatters, but the modifiers "upper",
      "lower" and "abbr" (for case conversion and abbreviation) can be used.
    - Ris importer now imports PB as "school" instead of "publisher" for THES entries.
    - Fixed bug 2157664: Current edit is now treated as an undoable edit in itself.
2.4.1
    - Fixed bug: layout formatter arguments were not set when using a ParamLayoutFormatter
      loaded from plugin.
    - Fixed bug: when abbreviating first names, for authors with first names connected
      with "-", only the first letter is shown.
    - Enhanced ExportFormatTemplate plugins with an optional property "encoding" which
      overrides the default encoding with the given one.
    - Fixed menu colors under Windows Vista.
    - Fixed bug 2137771: Missing file extension when downloading.
    - Fixed bug 2105329: Ensure that newly added entry is visible in table.
    - Fixed bug 1908222: Preference "Fit table horizontally on screen" doesn't work
    - Fixed bug 2119059: Handling of the A1 tag in the RIS format.
    - Added missing help file for ACM digital library fetcher.
    - Added option for whether to use IEEE LaTeX journal abbreviation list.
    - Added tooltip to menu items in push-to-application popup menu.
2.4
    - Added mappings for some special characters that need to be sanitized when generating
      BibTeX keys.
    - Added ACM Digital Library fetcher by Aaron Chen.
    - Added new entry types (conference, patent, standard, electronic).
    - Improvements to IEEEXplore fetcher.
    - Added explanatory text to indicate that "ps" and "pdf" files are legacy features.
    - Fixed unexpected behaviour of "Open PDF or PS" menu item - now looks in "file" field,
      and does not launch search for external files.
    - Fixed bug 1827568: 'Save database' might not store current edit in entry editor.
    - Fixed bug 2027944: updating custom export definitions requires restart.
2.4b2
    - Opening external files on Linux now uses "xdg-open" as application if no other is specified
      for the file type. xdg-open should be available to call the appropriate application according
      to the user's settings on all freedesktop compliant Linux distributions.
    - Download external file now attempts to determine file type based on MIME type, using
      file extension as fallback.
    - Changed the way names are handled under autocompletion. Last and first names are
      now indexed separately.
    - A table column can now be set up with fallback fields used if the main field is
      empty. Fallback fields are set in Options -> Preferences -> Main table columns by
      setting a column to "field1/field2/...". The fields will be checked in succession
      until a non-empty value has been found or al fields have been checked. For instance,
      specifying "author/editor" will result in a column displaying the author field where,
      set, and the editor field for entries with an empty author field.
    - Added special handling of autocompletion for the "crossref" field - now indexes
      words from the BibTeX key field instead of the "crossref" field. Added crossref
      to the default fields using autocompletion.
    - Added menu item and shortcut (ctrl shift E) to shift focus to the entry table.
    - Main window now remembers maximisation state from last time.
    - Improved SQL export feature so the complete information about groups, strings and preamble
      is included. Added SQL import feature supporting the same database schema.
    - Added new implementation of regular expression file search that can handler multiple files
      and file types. Added regexp search as a third option for autolink feature.
    - Added support for BibO RDF format, contributed by Egon Willighagen.
    - Fixed bug in autocompletion; continuing writing the suggested word after cycling
      through alternatives would give wrong result in editor.
    - Fixed bug where selection would jump back if an entry of different type was selected
      by mouse click while editing a field of the current entry.
    - Fixed missing name formatting in search dialog. Now uses same formatting as main table.
2.4b
    - Added Export to SQL database feature. Supports MySQL.
    - Added "protection" flag in Database properties. When this flag is set, JabRef will
      refuse to save the database when the file has been externally modified, until the
      changes have been reviewed and partly or completely accepted.
    - Fixed bug where the external update notification in the side pane would remain
      even if the referred database was closed.
    - Added two new search modes - display search results in a dialog, and global search.
    - Support for fetching from the command line using --fetch (contributed by
      Jan F. Boldt and David Kaltschmidt).
    - Support for fetching from Spires (contributed by Fedor Bezrukov).
    - Support for fetching from JSTOR (contributed by Tobias Langner, Juliane
      Doege, Sebastian de Hoog and Christoph Jacob)
    - Added context menu for file list editor with options to move/rename linked file
      as well as to automatically move the file to file directory and optionally rename
      after BibTeX key.
    - JabRef can now be extended by plugins (using the Java Plugin Framework
      JPF as the underlying technology). Currently extension points exist for:
        - ImportFormat
        - ExportFormat based on Templates
        - ExportFormat based on IExportFormat (contributed by Kariem Hussein)
        - LayoutFormatter
        - EntryFetcher
        - PushToApplication
      JabRef uses JPFCodeGenerator (which was written just for JabRef) to
      generate helper classes for making JPF easier. Current version used: 0.4
      http://forge.spline.inf.fu-berlin.de/projects/jpfcodegen/
    - Print warnings if insufficient Java version is used or if JRE is not from Sun.
    - Memory Stick Mode: JabRef automatically loads configuration settings from
      jabref.xml and also writes them there if enabled.
    - Improved handling of crossrefs. Fields are now resolved in preview and export.
    - Updated dependencies, now using: JempBox-0.2
    - Improved handling of ArXiv URIs.
    - Changed default preference value: now using import inspection dialog also
      when just a single entry is imported.
    - Parsing of field lists for non-wrappable fields and fields for which to automatically
      add braces around capitals now ignores whitespace between entries.
    - [ 1620792 ] Fixed: JabRef randomly hangs during Medline fetch
    - [ 1738920 ] Fixed: Windows Position in Multi-Monitor environment
    - [ 1795355 ] Fixed: LatexFieldFormatter omits "{" on beginning of optional field
    - [ 1297576 ] New feature: Printing of entry preview (use right-click menu)
    - [ 1717849 ] Fixed: Bug in aux import (contributed by Kai Eckert)
    - [ 1749613 ] Fixed: About translation
    - [ 1709449 ] Fixed: Clicking a DOI from context menu fails
    - [ 1869331 ] Fixed: Uninstall after silent install removes Windows start menu
    - [ 1723219 ] Fixed: Strange message (LyX) while installing
2.3
    - Added handling of unknown file types when synchronizing the file field.
    - Changed the way customized external file types are stored. Types are now stored in a
      way analogous to a diff from the default types. This allows default types added in later
      versions to appear immediately, even if the user has customized the list.
    - Moved file preferences from General tab to new File tab.
    - Reduced horizontal size of preferences dialog.
    - Fixed handling of quotes when using the "abbr" modifier for key generator (Debian bug
      #448917).
    - Download file procedure now strips query string in order to find correct file extension
      (Debian bug #448027).
2.3b3
    - Export formats that output the character encoding now use common names for encodings
      instead of Java-specific names.
    - Added "Open" button in external link dialog box to test or use the link.
    - Added formatter WrapFileLinks which iterates over file links, producing a formatted
      string for each containing any desired information about the file link.
    - Applied Fedor Bezrukov patch (setting User-Agent in URLDownload to solve ArXiv problem).
    - Applied Aaron Chen's patch for fixing bugs in IEEExplore fetcher.
    - Applied Edward Valeev's patch for handling article numbers replacing pages in Refer/Endnote
      import.
    - Added toolbar button to entry editor for writing XMP-metadata.
    - Added paste and drag & drop support to file list editor.
    - Added "authorLast" and "editorLast" markers for using last author's last name in BibTeX keys.
    - Added support for file field in Write XMP action.
    - Numeric fields (year, volume, number, pmid, citeseercitationcount) are now sorted as numbers
      when possible.
    - Improvements to the Ovid import filter.
    - Modified AuthorLastFirstAbbreviator and AuthorAbbreviator to accept names in both last-first
      and first-first format, but always return in last-first format. These two formatters are
      identical.
    - [ 1648789 ] Fixed: Problem on writing XMP when option to leave out some fields was active.
    - [ 1561990 ] Fixed: Exporting to WinEdt - apostrophe.
    - Fixed bug in entry editor: source panel edits were not properly stored when clicking a
      different entry in the main table.
    - Fixed problem with "Synchronize file links" not honouring database specific file directory.
    - Fixed problem with file type selection in external file link editor not being up-to-date.
    - Fixed problem with wrong enable/disable behaviour of Clear search button when switching
      between tabs.
    - Fixed argument parsing in AbstractParamLayoutFormatter so \t and \n can be used for
      tabs and newlines.
2.3b2
    - Added % at start of signature text in BibTeX output. Parser now reads both
      old and new style.
    - When user chooses to save to an existing file, and answers that the file should not be
      overwritten, a new file dialog now appears instead of the operation cancelling.
    - Removed antialias setting for main table, because it interferes with proper rendering
      on LCDs when running under JRE 6. Removed non-optional antialias settings for entry
      editor for the same reason.
    - Changed external link handling so remote (http) links can be sent to the external
      application. Applications like Evince and Gimp can open remote links.
    - Replaced Simle HTML export filter with improved version by Mark Schenk.
    - Introduced ParamLayoutFormatter interface for layout formatters that can take an
      argument by the following syntax: \format[MyFormatter(argument)]{\field}
      Implementing classes contain a setArgument(String) method that receives the argument
      (if any) before the format() method is called.
    - Timestamp and owner fields are now set also when appending a bib file, and new options
      have been introduced to control whether imported/appended/pasted entries should have
      these fields overwritten if already set.
    - Added operations for adding file links in import inspection window, and made file
      and URL icons in the table clickable.
    - Removed PDF and PS columns and operations in import inspection window (replaced by
      operations on the "file" field).
    - File field column in main table now shows file type icon instead of generic icon.
    - Modified Endnote export to take "file" field into account, and to resolve full
      paths to PDF files.
    - Added "Auto" button to automatically set "owner" field to the default username.
    - Added \encoding tag for begin/end layouts in export filters to print the name of the
      character encoding used for the export. The tag is not available in entry layouts.
    - Added \% as a supported LaTeX command, producing '%'.
    - Fixed bug in HTMLChars: commands like {\aa} and {\o} were not processed properly, even
      though defined in Globals.HTMLCHARS.
    - Fixed bug that made it possible to accidentally close database without saving, when error
      occurs during the save operation.
2.3b
    - Added MIS Quarterly export format.
    - Added support for COPAC file format.
    - Added RemoveTilde LayoutFormatter to deal with Bibtex non-breakable spaces.
    - Added autocompletion feature for author/editors and other fields.
    - Added feature to save all open databases.
    - Added support for pushing citations to Vim when Vim server is enabled.
    - Added missing option for specifying the path to LEd.exe.
    - Added -s/--nosplash command line option for disabling the splash screen.
    - Added new field marker [auth.etal] for key generation.
    - Added support in XMP metadata handling for bibtex string resolution.
    - When opening databases, already open files are now skipped.
    - Option to use native instead of Swing file dialogs is now available on all OSes.
    - Synchronize external links now searches entire database, not selected entries.
    - Medline import now adds <Affiliation> information into the "institution" field.
    - Improved handling of external links. The 'file' field can now specify a list
      of external links, and arbitrary file types are supported. Old-style PDF and
      PS links can be moved automatically into the 'file' field.
    - Fixed minor bug in importing preferences. General fields for entry editors are
      now updated without restarting JabRef.
    - Fixed bug in RIS and Refer/Endnote imports. Entries with editors but no authors
      are now imported properly.
    - Fixed missing export formatter AuthorFirstFirstCommas.
    - Fixed minor bug in Harvard export with missing space between year and title.
    - Fixed bug that caused lockup when connection to IEEExplore fails.
    - Fixed wrong dependency in OAI2/ArXiv Fetcher.
    - Fixed problem with foreign characters in OAI2/ArXiv Fetcher.
    - Fixed problem with key generation in OAI2/ArXiv Fetcher.
    - Fixed bug in duplicate search that made misc entries never get
      detected as duplicates.
    - Fixed bug in XMP reimport from DublinCore related to month strings.
2.2      - Added progress bar to indicate progress when synchronizing PS/PDF links.
        - Option to autogenerate key for imported entries now also affects entries imported
          without using the import inspection window.
        - Modified quick jump behaviour so sequences of letters can be found. Timeout or
          ESC resets the search.
        - Width of side pane is now remembered.
        - Improved XMP support:
          - JabRef now reads and write DublinCore and Legacy Document Properties
            Caution needs to be used though since, JabRef does overwrite existing values.
          - XMP privacy filter can be used to prevent sensitive fields to be exported.
        - Support for OAI2 identifiers with subcategories, e.g. math.RA/0601001
        - Fixed bug that made explicit groups appear empty after updating group tree from external
          change.
        - New windows installer thanks to Uwe St�hr.
        - [ 1641247 ] Fixed: No update of preview after generating bibtex key
        - [ 1631548 ] Fixed: Absolute paths should be stored for last open files.
        - [ 1598777 ] Fixed: Month sorting
        - [ 1570570 ] New Feature: Deselect all duplicates on import
        - [ 1574773 ] Fixed: sanitizeUrl() breaks ftp:// and file:///
        - [ 1609991 ] Fixed: Silverplatter Import: Publisher and Year confused
        - [ 1608391 ] Fixed: Medline Search Editbox size gets to big
2.2b2   - Redesigned export functions to simplify GUI and provide "Export selected
          entries" functionality. Export filter is now chosen using the file type
          dropdown menu in the file dialog.
        - Fixed bug that caused UnsupportedEncodingException on Windows when saving.
        - Added warning dialog when exporting failed.
        - Added fix for exporting special chars in RTF like ���...
        - Added NameFormat LayoutFormatter based on Bibtex method name.format$
        - Added Fetch from ArXiv.org to Web Search
          [ 1587342 ] Quering ArXiv (and any OAI2 Repository)
        - [ 1594123 ] Fixed: Failure to import big numbers in Bibtex
        - [ 1594169 ] Fixed: Entry editor navigation between panels faulty
        - [ 1588028 ] Fixed: Export HTML table has relative DOI URL
        - [ 1601651 ] Fixed: PDF subdirectory - missing first character
2.2b    - Added Mark Schenk's advanced HTML export filter.
        - Added options to copy/move/link to dragged linkable file (pdf, ps, etc.).
        - Removed unnecessary output text when scanning for external file changes.
        - Changed layout of entry editor to solve problem with collapsing text fields.
        - Added first version of support for XMP-metadata in PDFs.
          - "Import into..."
          - Integrate with copy/move/link.
          - Added option to write all/selected PDFs in database
        - Added tooltips to database tabs showing the file's full path.
        - Added function for setting or clearing specific fields in selected or
          all entries.
        - Setting a relative PDF/PS path in Database Properties now makes JabRef
          look for the directory relative to the bib file's location.
        - Removed Oxford comma from AuthorList...Comma-LayoutFormatters.
        - Added LayoutFormatters that print the Oxford comma.
        - Added missing space between abbreviated author first names:
          William Andrew Paul => W. A. Paul (used to be W.A. Paul)
        - Added LayoutFormatter for HTML paragraphs.
        - Changing Database Properties now causes the database to be marked as changed.
        - Improved simple search. Words are now treated as separate search terms,
          and phrases can be indicated with "double quotes".
        - When a letter key is pressed in the table, the first entry starting with the
          same letter (in the current sort column) is selected.
        - Bib files dragged into JabRef now appear in the Recent files menu.
        - Fixed bug in import dialog.
        - Better support for ISI files in general (should basically be better than INSPEC) including IEEE parsing.
        - Added regular expression search for auto-linking. Search is now more flexible by default.
        - Search operation also now search relative to the JabRef directory.
        - General improvements in Inspec ISI handling.
        - New LayoutFormatter: AuthorOrgSci - first author is in "last, first"
          all others in "first last". First names are abbreviated.
        - New LayoutFormatter: NoSpaceBetweenAbbreviations - spaces between multiple
          abbreviated first names are removed.
        - Improved PDF link resolver to produce proper URIs.                                                 s
        - [ 1503956 ] Fixed: Help text instead of Help icon.
        - [ 1542552 ] Fixed: Wrong author import from ISI file.
        - [ 1534537 ] Fixed: resize groups interface
        - [ 1465610 ] Fixed: (Double-)Names containing hyphen (-) not handled correctly
        - [ 1436014 ] Fixed: No comma added to separate keywords
        - [ 1548875 ] Fixed: download pdf produces unsupported filename
        - [ 1545601 ] Fixed: downloading pdf corrupts pdf field text
        - [ 1285977 ] Fixed: Impossible to properly sort a numeric field
        - [ 1535044 ] Fixed: Month sorting
        - [ 1540646 ] Fixed: Default sort order: bibtexkey
        - [ 1553552 ] Fixed: Not properly detecting changes to flag as changed
2.1     - Added capability to drag files and WWW links into JabRef. BibTeX files will be
          opened normally, other files imported, and WWW links downloaded and imported.
        - The -v command line option now makes the application only print version number
          and quit immediately.
        - Duplicates within a set of imported entries are now found and shown in the
          import inspection window.
        - Mac users can now choose between native and Swing file chooser under
          Preferences -> Advanced.
        - Fixed missing duplicate warning when importing without import inspection window.
        - Fixed error in ISI import which allowed empty fields to be set, causing errors
          when saving and reloading entries.
        - Fixed missing time and owner stamps when importing entries (only in 2.1b/2.1b2).
        - Fixed erroneous updates in entry editor if user switches to a different entry
          while downloading PDF/PS file.
        - Fixed bug (only in 2.1b2) in calling file open/save dialog on Mac OS X.
        - Fixed bug that made duplicate resolver dialog pop under import inspection dialog.
        - Fixed bug in windows-installer which prevented running JabRef from the
          command-line with arguments.
        - Added windows-installer-option to associate JabRef with .bib files.
2.1b2   - Added option to toggle floating of marked entries to the top of the table.
        - Added option to open, append and import multiple BibTeX files.
        - Improved support for LaTeX special characters in HTML and RTF representations.
        - Improved generation of subdatabase from AUX file. Crossreferenced entries are
          now included automatically.
        - Fixed bug that made entry selection get lost when an edit modifies the entry's
          position in the main table.
        - Fixed bug in BibTeXML export (entry type name missing in tag).
        - Fixed name handling in (non-compliant) Endnote files giving all author names
          on the same line.
        - Fixed problem with keyword handling in Medline import.
        - Fixed (harmless) NullPointerException when medline fetch is cancelled.
        - Fixed bug in parser that made {"} illegal in fields quoted with ".
2.1b    - Known issue: font sizes cannot be changed, but should follow OS settings on
          Windows and Mac.
        - Known issue: some HTML may be handled inappropriately when downloading from
          IEEEXplore.
        - Changed Paste function so timestamp and owner fields are updated.
        - Added "Other" item to the "New entry ..." menu.
        - Changed sorting order so marked entries are displayed at the top of the table.
        - Added IEEEXplore search and download feature.
        - Added option to store entries in their original order. Unsorted table view now
          shows entries in their original order.
        - Added option to autogenerate keys for entries with missing keys before each save.
        - Improved handling of external URLs to prevent problems with special characters.
        - Medline and Endnote imports no longer automatically add curly braces around capital
          letters in title.
        - Float search now scrolls table to the top.
        - Fixed lockup problem in preview with uneven number of # characters in fields.
        - Fixed problem with default content selector fields reappearing after removal.
        - Fixed problem with unsupported character encodings being selectable and causing
          unreported save errors.
        - Fixed bug that blocked last line in table columns setup from being removed.
        - Fixed missing export formats from command line.
        - Fixed bug that made Review tab impossible to remove from entry editor.
        - Fixed bug in Medline XML import that assigned wrong PMID for some entries.
        - Fixed bug in custom export that collapsed sequences of two or more backslashes
          into a single backslash in output.
        - Fixed bug (misspelled formatter name) in Harvard RTF export.
2.0.1:  - Fixed bug that made a hidden entry editor under some circumstances store a
          field value to the wrong entry.
        - Fixed synchronization bug that made the opening of a new database sometimes fail.
        - Fixed bug in setting external journal lists when no personal list is set.
2.0:    - Changed sorting selection interface for main table for more intuitive
          operation.
        - Made import operation update "working directory".
        - Removed hard-coded author/editor name rearrangement in OpenOffice and
          OpenDocument exports.
        - Fixed hangup when parsing RIS files from Nature.
        - Fixed NullPointerException when generating database from AUX file on Mac OS X.
        - Fixed bug in routine for adding braces around capital letters.
        - Fixed bug in switching preview layouts.
        - Fixed bug in link handling in entry preview.
2.0b2:  - Changed field order in OpenDocument export to comply with bibliography requirement.
        - Added support for inserting citations into Emacs using gnuserv/gnuclient.
        - Added option to set a regular expression replace operation on generated bibtex keys.
        - Added support for custom importers inside a jar file.
        - Fixed bug in opening URLs containing '&' on Windows.
2.0b:   - Added a system for registering custom import formats in the form of Java classes.
        - Added export option for OpenDocument spreadsheet.
        - Added new options for name formatting in main table.
        - Added REPEC-NEP import filter.
        - Added option for non-field parameters for export formatters. If the parameters does not start with the
          backslash character, it will be passed unchanged to the formatter in place of any field value.
        - Added export formatter CurrentDate, which returns the current date, and takes a format string as
          parameter.
        - Added customization of table colors, accessible from Tools -> Preferences -> Entry table.
        - Added new Appearance tab to preferences dialog to gather appearance related options.
        - Added toggling of abbreviated and full journal names. The list of journals is realized as
           an external file, but editable from a Manage Journal Abbreviations panel. Secondary lists can also
           be linked, but not edited. There is a download option to quickly get a list available on the internet,
           and we will provide one or more lists for download from the SourceForge web server.
        - Added functionality for new JabRef instances to detect a running instance, and send
          command line parameters to the running instance for processing.
        - Added handling of HTML links in preview panel.
        - Added confirmation dialog when database is saved and the chosen encoding doesn't support all characters.
          Gives options to save, cancel or try a different encoding.
        - The encoding used when opening a database is now remembered, and used when database is stored.
        - Added review field for research comments, paper reviews, etc.
        - Added option to disable wrapping for certain fields. Wrapping of pdf, ps, doi and url is disabled by
          default.
        - Antialiasing option now affects entry editor text fields as well as table text.
        - Changed to monospaced font in source editor field.
        - Removed option to put double braces around BibTeX fields, but retained option to remove double braces
          when loading. Added option to put braces around capital letters of a chosen set of fields.
        - Improved Ovid import.
        - Fixed problem with ordering of BibTeX strings that are referred to by other strings.
        - Fixed problem with loading 16-bit encoded bib files with 8-bit encoding as default, and vice versa.
        - Fixed multiplying authors bug when author/editor field appears both in Required and Optional tabs.
        - Fixed startup freeze when trying to load certain malformed bib files.
        - Fixed bug related to multi-line fields in RIS import.
        - Fixed bug related to looking up a fully qualified DOI
        - Included review field to preview panel 1, which shows the abstract
        - Fixed bug where booktitle field was not displayed in preview
          for conference proceedings, similar to journal field
        - By default preserve capitalization on the following fields: title;journal;booktitle;review;abstract
1.8.1:  - Added automatic timestamp with configurable format for entries.
        - Added new key generator modifier ":abbr" to abbreviate field contents.
        - Added Help button in Preferences -> Entry preview
        - Added Big5, Big5_HKSCS and GBK encodings for Chinese.
        - Improved marking feature. Username is now used for marking, so different users can mark
          entries separately without interference.
        - Improved handling of names such as "Firstname de la Lastname jr.", with different handling
          for presentation and sorting purposes. Key generation now should always use the genuine last
          name, and not produce keys like "de2001".
        - Removed duplicate warning from inspection dialog for non-selected entries.
        - Fixed setting of sheet name in OpenOffice.org Calc export.
        - Fixed bug that prevented PDF/PS opening by F4 from automatically finding files in
          subdirectories below the main PDF/PS dir.
        - Fixed BibTeX parser bug that made it choke on short comment strings.
        - Fixed bug that made regexp search fail for fields containing newline characters.
        - Fixed platform-dependent handling of newline characters.
        - Fixed bug that prevented command line import with explicit format.
        - Fixed bug that made it impossible to disable table antialiasing.
        - Fixed AuthorAndsCommaReplacer.
1.8:    - Search panel now starts visible if it was visible at last shutdown.
        - Added option to disable import inspection window when only one entry is being imported.
        - Fixed parser bug that caused problems for bib files containing extra characters after the
          last entry.
        - Fixed missing month in JStor import.
        - Fixed some bugs in "new from plain-text" wizard
1.8b2:  - Changed handling of external updates so the notification is suppressed when there are
          no actual changes.
        - Changed autodetecting import so BibTeX files are handled more similarly to other formats.
        - Enabled sorting by icon columns.
        - Added option to remove BibTeX source panel from entry editor.
        - Added command line option to not load any files at startup. Will override any autoloading
          or other command line options that normally load or import files.
        - Added handling of duplicates to import inspection window.
        - Made entry preview be updated whenever the selection is expanded by one row, to make
          it more useful while selecting a set of entries.
        - Changed BibTeX field parsing to avoid inserting line breaks at wrong places.
        - Improved handling of page numbers in Medline import.
        - Fixed import of file links when importing SixPack files.
        - Fixed bug that prevented closing of search interface when no databases are open.
        - Fixed OpenOffice Calc export to be compatible with OpenOffice.org 2.0 beta.
        - Fixed bugs in Refer/Endnote import filter.
        - Fixed bug that caused changes to be lost in some cases when the same field is present
          in multiple entry editor tabs.
        - Fixed bug that prevented command line autodetecting import from working with BibTeX files.
        - Fixed minor bug in routine for removing double braces.
1.8b:   - Added option to store bib file with double braces.
        - Follow @input tags in aux files to indicate nested aux files for
          generating subdatabases.
        - Improved wrapping and formatting of bib files, to preserve paragraph separator (empty line).
        - Added test buttons for customization of preview layouts.
        - Added inspection dialog for previewing and generating keys for imported entries,
          and deciding which ones to keep and discard. The dialog allows inspection during long import
          processes such as Medline search.
        - Restructured layout to use a common side pane with all tabs.
        - Added import filter for Cambridge Scientific Abstracts (CSA) format.
        - Added PS directory with similar options as PDF.
        - Added [authshort] and [edtrshort] key field markers. Patch submitted by
          Kolja Brix.
        - Made the program remember preview enable setting.
        - Improved handling of illegal regular expressions in search.
        - Removed options to search only Required, Optional and/or General fields,
          in order to simplify search interface.
        - Changed keys for Next and Previous tab to CTRL-PGDN and CTRL-PGUP to match shortcuts in a
          certain popular web browser.
        - Minor change to Preferences -> Table columns to enable insertion of column in position 2.
        - Fixed parser bug that caused problems for files with >10000 entries.
        - Fixed bug in entry editor that caused the source edit panel to remove marking from entries.
        - Fixed export bug that made "\begin" tags fail if encountered immediately after an "\end" tag.
        - Fixed export bug that made whitespace disappear after empty field values.
        - Fixed ISI import bug that handled SO fields with line breaks wrong.
        - Fixed bug occuring when choosing not to import duplicate imported entry.
        - Fixed problem with detecting popup trigger on Mac OSX with one button mouse.
        - Fixed erroneous relative paths for PDF files when PDF directory is not set.
        - Fixed entry preview to resolve string references.
1.7.1   - Removed unnecessary stack traces when opening external viewer.
        - Fixed bug that made Ctrl-E destroy current edit in entry editor.
        - Fixed problem when copying modified BibTeX key gave old value.
        - Fixed missing 'booktitle' import in CONF entries in RIS import.
        - Fixed bug that made group tree disappear for certain keyword expressions.
        - Fixed bug that made standard BibTeX fields be saved without line wrapping.
1.7     - When fetching from Medline or CiteSeer, fetched entry is now opened in editor.
        - Added French translations of help files.
        - Added color highlighting of focused text field in entry editor.
        - Added option in context menu of entry editor for changing capitalization
              of field contents.
            - Added name conversion "Smith, RA" -> "Smith, R. A." to Medline import.
            - Fixed bug that left some search settings items disabled when they shouldn't be.
        - Fixed bug that caused requirement for restart to register change in default
          key pattern.
        - Fixed bug that caused crash some times after adding/removing field content selectors.
        - Fixed bug in recognizing custom entry types when reading bib files.
        - Fixed bug that allowed a deleted entry to stay visible in the entry editor.
1.7b2:  - Made side pane resizable.
        - Replaced entry customization dialog with improved interface.
        - Added standard entry type "conference", similar to "inproceedings".
        - Added default key pattern to avoid the need to set similar patterns manually.
        - Added line wrapping to metadata in saved .bib file to avoid long lines.
        - Added "bibtexkey" as implicit fourth sort criterion, to minimize problem with almost
          similar entries swapping places.
        - Added OpenOffice.org Calc export filter that exports spreadsheet compatible with the
          OpenOffice.org bibliography feature.
        - Added a couple of previously unsupported publication types in SciFinder.
        - Added extra shortcuts CTRL-+ and CTRL-- for switching tabs in entry editor, since
          original shortcuts CTRL[-SHIFT]-TAB is used by some window managers.
        - Updated Endnote export filter.
        - Fixed focus and key binding problems for switching tabs/entries in entry editor
        - Fixed bug that prevented required fields tab from appearing for entries with only bibtex key
          as required field.
        - Fixed bug that prevented the user from changing the default encoding.
        - Fixed bugs in RIS import.
        - Fixed bug 1112050; freeze when reading certain author fields with mismatched braces.
1.7b:   - Changed routine for rearranging author names (Lastname, Firstname) so bracketed
            expressions are treated as units.
        - Grouping controls now allow group hierarchies, and now allow explicit and search
          expression groups as well as keyword groups.
        - Added full customization of general fields tabs
        - Added option to preserve formatting for non-BibTeX fields.
        - Added integrity check for database.
        - Added export filters EndNote and Harvard RTF.
        - Added automatic import format chooser for import (same as wildcard import below).
        - Added wildcard (*) option for command-line import, to try to automatically
          determine the correct format.
        - Improved layout of Preferences dialog.
        - Improved several import filters.
        - Added authIniN/edtrIniN key formatters.
        - Marked entries now float to the top when no searching or grouping reordering is active.
        - Fixed problem with opening file dialog on Win NT - AWT dialog is now opened if
          Swing dialog fails.
1.6:    - Improved handling of entry selection in various ways. E.g. selected entry is now scrolled
          into view when opening entry editor and entry is kept selected when importing CiteSeer
          fields.
        - Fixed update bug between autogenerated bibtex key and source panel.
        - Fixed missing . at the end of last author name in RIS import.
        - Fixed NullPointerException on certain special characters when exporting to BibTeXML.
        - Fixed bug that sometimes prevented the unmarking of entries.
        - Fixed problem with formatting one-name authors.
1.6b:   - Added mnemonic keys to menus and menu items.
        - Added MODS and tab-separated file export
        - Added facility for detecting and handling external changes to open bib files.
        - Added scan option for exact duplicates with automatic removal.
        - Bibtex strings are now sorted automatically.
        - Bibtex strings are now resolved when exporting database.
        - Fixed problem with field content selector getting too wide. Limited width.
        - Fixed PDF/PS view routine to remove problems with filenames
          containing spaces.
        - Fixed bug that interfered with Fetch Medline by ID, and fixed
          parsing problem with certain Medline entries.
        - Fixed bug that interfered with Push to WinEdt.
        - Fixed HTML output so \c{c} is handled correctly.
        - command line option for generating a sub-database from LaTex aux file
          entries
        - simple copy/paste menu in entry editor
        - experimental: text-input-area with underlying infotext in plaintext import dialog
1.55:   - Made method for opening PDF files robust with regard to file separators (/ and \),
          so bib files can easier be used across platforms.
        - Improved Medline fetcher. Can now fetch entries based on a search expression.
        - Added features for fetching fields and referring publications from the CiteSeer
          database.
        - Added option to always save database ordered by author/editor/year, and made this
          the default setting.
        - When a single entry is selected, right-click menu now shows a checkbox menu for group
          memberships instead of the regular "Add to" and "Remove from" menus.
        - Improved [shorttitle] and [veryshorttitle] special key pattern fields.
        - Added dialog box for conveniently setting the fields of an entry from a
          plain text description.
        - Added formatter "ResolvePDF" to create correct PDF/PS links in HTML export when
          relative file names are used.
        - Added Abstract panel in entry editor.
        - Added alternate preview with abstract, and made both previews configurable.
        - Added the option to create a subset of a database based on an .aux file.
        - Added 'Cancel' button to duplicate resolver dialog, so the process can be stopped.
        - Added check for spaces in custom entry type names.
        - Added several new key pattern markers.
        - Added toolbar buttons for Mark/Unmark to improve discoverability.
        - Fixed bug that made export filters ignore the chosen character encoding.
        - Fixed bug that interfered with author name formatting.
        - Fixed various bugs in import filters.
        - Fixed bug that prevented confirmation dialog when deleting entry from the entry editor.
        - Fixed bug that made the next entry be opened instead of the current, when pressing
          Enter in table.
        - Fixed bug that made it possible to leave a source edit when the source didn't validate
          properly. Also made it impossible to change table selection until source validates.
1.5:    - Enabled selection of default encoding, and started storing encoding information in
          saved .bib files, which is used when reopening.
        - Added Highlight and select options to the group interface, and made it possible
            to change the number of visible lines in the list.
              - Added option to allow or disallow direct table editing.
        - Added optional confirmation dialog for deleting entries.
              - Added optional warning dialog for duplicate BibTeX keys.
        - Added warnings to bibtex parser, and prevented failure to load files with
          duplicate string definitions.
              - Added JStor import filter.
        - Changed the look and feel to JGoodies Forms on non-Macintosh platforms.
        - Optimized performance in several areas.
        - Numerous usability improvements.
        - Fixed RIS import bug caused by short lines.
              - Fixed bug in SciFinder import.
              - Fixed bug that made entire field get cleared when removing from group.
1.4:    - Added advanced search feature.
        - Added facility for using custom export formats.
        - Added command line options for importing/exporting files, importing/exporting
          user preferences, loading session and for suppressing the GUI (using RitOpt for
          parsing options).
        - Added automatic stripping of \url{} when opening url.
        - Improved export filters.
        - Fixed focus bug which sometimes interfered with cut/copy/paste.
1.3.1:  - Bugfix.
1.3:    - Added entry preview.
        - Added detection of duplicate entries.
              - Added possibility to mark entries persistently.
        - Added import filter for Sixpack and Biblioscape Tag files.
              - Added option to use a standard directory for PDFs. PDFs placed in or below this directory
          and named after an entry's BibTeX key can be automatically found.
            - Added optional columns showing clickable icons for pdf/ps and url/doi links.
        - Added menu and toolbar actions for open pdf/ps and url/doi.
        - Added web lookup of DOI.
        - Added several new special field markers to the key autogenerator.
              - Added BibTeXML and simple HTML export.
              - Changed browsing of entries. Entry editor now shows the selected entry.
              - Improved HTML export for several entry types.
              - Improved compatibility with Mac OS X.
        - Made it possible to set custom secondary and tertiary sort fields.
        - Made the entry number column width customizable.
              - Fixed bug that caused database to always be marked as changed after viewing source.
               - Fixed bug in selector word removal.
               - Fixed bug that made the file chooser unable to interpret Mac OS X aliases.
1.2:    - Replaced the icon set.
        - Added support for French language.
        - Added customization of key generation.
        - Improved HTML export.
        - Added Replace string feature.
            - Made a couple of adaptations for Mac OS X users.
        - Added option in Table Preferences to set current column widths as default.
            - Added import filter for BibTeXML.
        - Fixed bug that allowed non-lowercase grouping field, leading to problems.
        - Fixed bug that made selector words added in the dialog to be lowercased.
        - Fixed bug relating to translated help files.
1.19:   - Entry editor is now opened for an entry that causes an error when saving.
        - Added options to display names in harmonised format in the main table.
        - Added Docbook and (experimental) HTML export.
        - Enabled 'doi' and 'pii' fields for Medline import.
        - Enabled antialiasing fonts.
        - Added the Kunststoff look&feel to give a more pleasant user interface.
        - Added font selector for the main table.
        - Improved table column customization.
        - Added word selector feature for selected fields (keywords, journal).
        - Added support for German and Norwegian language.
        - Generalized copy cite key features for multiple entries.
        - Added quick load/save session feature.
        - Fixed issue/number bug in ISI import.
        - Added "Open pdf/ps" item in right-click menu.
        - Fixed bug causing external viewer to only work in General fields.
        - Added functionality for using Browse buttons for file-related fields
          (ps, pdf, etc.).
        - Added Browse buttons to External programs tab in Preferences.
        - Fixed bug related to Save database and Source field which caused changes
          to disappear.
1.1:    - Added bibtex key uniqueness checking, and prevented autogeneration
          from generating non-unique keys.
        - Added command line option to load file on startup.
        - Fixed problem with autogeneration creating invalid keys.
        - Improved Refer/Endnote import.
        - Added feature for importing entries and/or strings and/or group
          definitions from another BibTeX database.
        - Added menu choices to import into open database.
              - Added toolbar button for closing current database.
              - Fixed shortcut key for "Store field" in entry editor, and fixed
                problem that made shortcut for "Save database" unavailable from
          entry editor.
        - Added option to fetch Medline entries automatically by
          ID, based on a patch submitted by Mike Smoot.
        - Fixed bug in RIS import.
        - Added options to copy key and copy "\cite{key}" to right-click menu.
        - Fixed bug that caused some General fields not to get displayed.
        - Enabled customization of General fields.
        - Enabled customization of existing entry types, and definition of
          new types.
1.0:    First release.<|MERGE_RESOLUTION|>--- conflicted
+++ resolved
@@ -1,10 +1,7 @@
 [master]
-<<<<<<< HEAD
+    - Fix for bug #876: Windows 7/8/10 - Pinning Jabref to the taskbar
     - Feature: Option to change the table row height padding
     - Feature: Make it possible to hide the toolbar
-=======
-    - Fix for bug #876: Windows 7/8/10 - Pinning Jabref to the taskbar	
->>>>>>> 5b8e37d8
     - Fix for bug #1270: Cleanup entries error 3
     - Fix for bug #919: Accents don't export to RTF (by ruy.takata)
     - Change the CrossRef content negotiation for bibtex DOI import (by sheffien)
