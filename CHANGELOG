[master]
<<<<<<< HEAD
    - All duplicate whitespaces / tabs / newlines are now removed from non-multiline fields
=======
    - Fixed a bug in the IEEEXploreFetcher
    - Replaced some deprecated DefaultFormBuilder with FormBuilder
    - Added more characters to HTML/Unicode converter
    - Feature: Push citations to Texmaker (SF: #318, #582)
    - Case changers improved to honor words (not yet more than single words) within {}
    - Feature: Added converters from HTML and Unicode to LaTeX on right click in text fields (#191)
    - Feature: Add an option to the FileList context menu to delete an associated file from the file system
>>>>>>> 84240f5a
    - Breaking API change: String[] is replaced by List<String> in BibtexEntryType
    - Feature: Field names "Doi", "Ee", and "Url" are now written as "DOI", "EE", and "URL"
    - The default language is now automatically set to the system's locale.
    - Use correct encoding names (#155) and replace old encoding names in bibtex files. This changes the file header.
    - Feature: When pasting a Google search URL, meta data will be automatically stripped before insertion.
    - No longer write JabRef version to BibTex file header.
    - No longer add blank lines inside a bibtex entry
    - Perform syntax improvements enabled by Java 1.7+ (diamond operator, try-with-resources)
    - List of authors is now auto generated `scripts/generate-authors.sh` and inserted into L10N About.html
    - Remove Mr.DLib support as MR.DLib will be shut down in 2015
    - Streamline logging API: Replace usages of java.util.logging with commons.logging
    - BREAKING: Remove plugin functionality.
    - Fixes Bug#1297: No console message on closing.
    - Fix bug #1285: Editing position is not lost on saving
    - Fix bug #194: JabRef starts again on Win XP and Win Vista
    - Remove support for custom icon themes. The user has to use the default one.
    - Bugfix: Tooltips are now shown for the #-field when the bibtex entry is incomplete.
    - Solved feature request #767: New subdatabase based on AUX file (biblatex)
    - Fixes GH Bug #173: Personal journal abbreviation list is not loaded twice
    - Bugfix: Preview of external journal abbreviation list now displays the correct list
    - Feature: DOItoBibTeX fetcher now also handles HTTP URLs
    - Feature: "Normalize to BibTeX name format" also removes newlines
    - Tweak of preference defaults: Autolink requires that the filename starts with the given BibTeX key and the default filename patterns is key followed by title
[dev_2.11]
    - Backports from 2.80: Fixes #103: JDialog for auto set links is openend and closed correctly
2.11 beta 4
    - Add of Persian localization (by Behrouz Javanmardi)
    - Backport from 2.80: Fixes #115: Remove whitespaces in serialization
    - Backport from 2.80: Fixes Bug#1297: No console message on closing.
    - Backport from 2.80: Fixes Bug#1290: Spanish localization was not displayed correctly.
    - Backport from 2.80: Fixes #144: Unreadable text in Russian installer
    - Fix for bugs #1221 and #1261 (also partly #1243): order of fields in customized entry types no longer gets destroyed by the entry editor 
    - "ISBN to BibTeX" fetcher now uses eBook.de's API (fixes bug #1241)
    - BREAKING: Search groups now use same search logic as UI --> avoids confusion when converting a UI search into a search group. Behaviour before: contains/regex check of whole search string; behaviour after: contains/regex check of every word of the search string. The new search is more powerful and con simulate the old behaviour: enclose everything in double quotes, e.g., process language --> "process language".
    - Fix for bug #1276: OO styles do not consider editor fields anymore for sorting
    - Fix for bug #1288: Emacs keybindings: Rebinding of C-f can now be configured
    - Special fields: .bib files edited with 2.11 beta 3 are not compatible with this release. Other versions are not affected.
    - JabRef metadata ("jabref-meta") @comments are now always written in alphabetical order
    - Changed HTML description of search expressions, expressing the conditional logic more explicitly with brackets.
    - Fixed INSPIRE searches compatibility problem (by Stefano Gariazzo).
    - Change default of "use IEEE abbreviations" from TRUE to FALSE
    - Fix for bug #1293: "Star" for modified database is correctly shown again.
    - Journal abbreviation lists: In case entries are defined more than once, a message is output on the console
    - Antialiasing is now enabled and set to LCD
    - Update dependencies: jersey, commons.logging, pdfbox, JGoodies, glazedlists, JDBC connectors
    - Remove local JGoodies dependency: replace SimpleInteralFrame with SwingX JXTitledPanel and UIFSplitPane by JSplitPane
    - Switch from antlr2 grammar to antlr4 for capturing the search expressions. Should be backwards compatible.
    - Streamline logging API: Replace usages of java.util.logging with commons.logging
    - Refactored preferences
    - Fix several FindBugs warnings
2.11 beta 3
    - New MacOSX integration
    - Two releases for MacOSX: OSX-Java6 for Apple Java 1.6 and OSX for Oracle Java 1.7+
    - Fix for bug #1278 Crash after changing LookAndFeel (showing a proper error message if L&F is not available)
    - Adds some predefined look and feels in preference window (lists only available L&Fs)
    - Fixes #1131: MacOSX: JabRef minimizes when clicking on x
    - Dropped jayatana version 1.2.4 as version 2.x superseeds it
    - Feature: Trim journal names before looking up the abbreviation
    - Minor fixes regarding the status output of marking/unmarking entries
    - Internal default key bindings are honored again
    - Default key bindings for "Find unlinked files" (shift F7), "Open folder" (ctrl shift O), and "Hide/show toolbar" (ctrl alt t)
    - Opening a file using the CLI works again. Just use the filename as parameter, without any command.
    - Emacs keybindings: CTRL+f is not rebound as CTRL+f is more often used for "search"
    - Performance Improvement: Saving of large databases is dramatically faster
    - When a syntax error in the BibTeX source panel is made, the error cause is now always output
    - Jars that are available in maven are now downloaded and used in both ant and gradle
    - Replaced option parsing library ritopt with apache commons-cli which is in maven repository
    - BREAKING passing an option file to the cli command no longer works due to change of internal cli library!
    - Fix for bug #1283: Month fields like {8,} no longer cause exceptions
    - Disabled ISBNtoBibTeX fetcher (see bug #1241)
2.11 beta 2
    - Feature: Option to clean URLs generated by Google (patch #204)
    - Fix for bug #1272: JabRef now launches on Mac OS X
    - Updated DBLPfetcher to new DBLP functionality
    - Feature: Ability to reorder the panels in the side pane
    - Feature: Option to save selected entries as plain BibTex without JabRef metadata
2.11 beta
    - Some UI updates (mainly removing unnecessary boundaries)
    - Feature: Gridlines are now optional (and disabled by default)
    - Fix for bug #1248: Key bindings not modified
    - Fix for bug #876: Windows 7/8/10 - Pinning Jabref to the taskbar
    - Feature: Option to change the table row height padding
    - Feature: Make it possible to hide the toolbar
    - Fix for bug #1270: Cleanup entries error 3
    - Fix for bug #919: Accents don't export to RTF (by ruy.takata)
    - Change the CrossRef content negotiation for bibtex DOI import (by sheffien)
    - Fix for bug #1253: Cleanup entries error 2 (by ruy.takata)
    - Fix for bug 1213 (sourceforge): Fix encoding for DOI import
    - Feature #809: import pubmed central id (pmc) field from medline
    - Fix undoing Cleanup/Convert to Biblatex
    - Adapted pattern to parse DBLP entries
    - Partial fix for bug 913: fixed export for .ods and .sxc (by yaragg)
    - Fix for bug 1240: Accepting string with length of one character (by lhaddad).
    - Fix for bug 958: ArrayIndexOutOfBoundsException on "Content Selector Dialog"
    - Fix for bug 949: Exception properly logged
    - Fix for bug 950: NullPointerException on "Manage custom imports"
    - Feature 850: Keyboard shortcut for 'Cleanup entries' (by eduardogreco)
    - Change default behaviour to be more non-invasive: timestamps and owners are NOT set by default per entry.
    - "Open Folder" works again
    - newline separator can now be configured globally
    - Feature 847: Adds title case as a case changer
    - Feature 841: Support for multiple file columns (by noravanq)
    - Fix for bug 1176: automatic bibtexkey generation for authors containing/ending with and in their name
    - Saving order of entries can now be configured per database
    - Improved XMP Privacy (pull request #8)
    - Support FindFullText with ACS DOIs (pull request #9)
    - Fixes groups and adds optional 2.9.2 save ordering (pull request #10)
    - Fixes bug 880 "PubMed Import broken" (pull request #11 by vegeziel)
    - Fixes bug #959 "StringIndexOutOfBoundsException with invalid Preview text" (pull request #13 by IngvarJackal)
    - Fixes bug #960 "FileNotFoundException in Journal abbreviations window" (pull request #13 by IngvarJackal)
    - Make (un)abbreviating journal titles also work on the journaltitle field
    - Fix edits getting lost in Biblatex mode
    - Fix error when setting a previously unset field via the source panel of the entry editor
    - Improved BibLatex support (alias fields, option to convert old entries to the new format via the cleanup menu)
        - Fixes bug #1087 "jabref does not follow biblatex specification"
        - Fixes bug #1014 'journal' not recognized as alias for 'journaltitle''
        - Fixes bug #874 Support of biblatex "date" field
        - Fixes bug that prevented the secondary optional fields to update properly in the "Customize entry fields" dialog (in BibLatex mode)
    - Added special fields 'Printed' and 'Read status', thereby implementing (at least partially):
        - Feature #762 Printed attribute
        - Feature #692 Marking of new entries and often read entries
        - Feature #685 Highlight new entries that were "forgotten"
        - Feature #602 could add the mark as read feature
        - Feature #225 read? checkbox
    - Take aliased fields into account when sorting entries
2.10
    - Made IEEEXploreFetcher author parsing work again.
    - Added a few more characters in the HTML/Unicode to LaTeX conversion.
    - Find unlinked files tool doesn't always use PDF content importer any more,
      but the dialog opened when a file is dropped into JabRef
    - Uninstaller doesn't delete whole directory any more. Fixes bugs 1142, 1175, 1212.
2.10 beta 3
    - Fix GoogleScholarFetcher (patch 207)
    - Line breaks in BibTeX fields (e.g., abstract and review) are now kept.
    - Fixed completeness indicator in main table for entries with crossrefs and either/or required fields.
    - Fixed [shorttitle] and [veryshorttitle] key generator markers, so they remove punctuation as described
      in the documentation.
2.10 beta 2
    - Patched Windows install script to avoid wrong placement of Start menu items.
    - Reintroduced right-click on type label in entry editor to change entry type.
    - Fixed compatibility issue with OpenOffice plugin
    - Added Russian as language
    - Fix for bug 1160: Certain DOI references with "<" characters are not processed correctly (by Jonathan Powell)
    - Fix for bug 1153: Bug in user-specific file paths stored in @comment (by  Thomas Arildsen)
2.10 beta
    - Applied fix for JStor fetcher (patch 202 by Nicolas Brouard)
    - Added Settings menu item "Clear connection settings" in OpenOffice/LibreOffice panel.
    - Added support for specifying a BibTeX file at "--importToOpen". This allows a usage in browsers
      to directly append downloaded entries to the currently opened database.
    - Added Unicode to LaTeX conversion for Medline imports (feature 721)
    - Added Unicode to LaTeX conversion cleanup action (feature 721)
    - Added countries, weekdays and months to the case keeper
    - Added support for Emacs key bindings at the entry editor.
      To avoid collisions of common key bindings, Page up and page down (C-v) are not supported as C-v is "paste" in Windows key bindings.
    - Added a formatter for units which keeps the case and adds non-breaking separators
    - Added a Merge entries functionality
    - Added a setting to choose either a DOI link or a URL to be standard (feature 710)
    - Added button to change entry type. Removed this functionality from the type label, and
      reduced the font size.
    - Added Iso690 export including two new formatters: Iso690FormatDate and Iso690NamesAuthors
      (patch 123 by Laura Hernández Gómez)
    - Added menu option "Automatically set file links for selected entries".
    - Added new BibTeX label pattern authEtAl
    - Added new BibTeX label pattern authForeIne, authorLastForeIni, edtrForeIni, and editorLastForeIni
      (patch 199)
    - The folder of attachments can now be opened (feature 726, patch by Douglas Nassif Roma Junior).
    - New translation: Spanish. By Jorge Tornero et al.
    - Adapted the required and optional fields of entry types according to
      http://en.wikipedia.org/wiki/BibTeX#Entry_types
    - After a search has been done, the first entry of the entry table is selected (feature 656).
    - Entries contained in an .aux file can now be selected (feature 644).
    - Number of entries in a group is now displayed in brackets (patch 124).
      Feature has to be enabled at the group settings as calculating the numbers takes a long time at huge databases.
    - New entries are now always be added to a group. Fixes bug 1093.
    - Configurable: Timestamp is now automatically updated on a change of an entry (feature 799)
    - Re-enabled customization of shortcut keys
    - Changed serialization of BibTeX entries:
      * First, the required, then the optional and then all other fields are written.
        Thereby, fields are now ordered by name. Except the title, which is written first.
      * The second word in of the BibTeX type is capitalized. E.g., Inproceedings got InProceedings
      * Configurable: Start field contents in same column. Enabled by default.
      * Configurable: Use camel case for field names (e.g., "HowPublished" instead of "howpublished"). Enabled by default.
      * If no field name is given, then "UNKNOWN" is used. For instance, " = {X}" gets " UNKNOWN = {X}".
    - Saving a part of the database now also writes entries with a crossref field first.
    - Author field is now resolved using @String data.
    - A custom proxy can be specified (patch 198 by Michael).
    - Default key binding for Write XMP is now "CTRL+F7" instead of "CTRL+F4"
      as the latter conflicts with "Synchronize files" (by Adrian Daerr)
    - WriteXMPAction now uses database to resolve strings even for selected entries (by Adrian Daerr)
    - Extend XMP privacy filtering to Dublin Core Schema (by Adrian Daerr)
    - IEEE search should include author field again (patch 201 by Christopher S. Lester, fixes bug 1137)
2.9.2
    - Fixed handling of empty author parts in rare cases. Fixes bug 1124.
    - Fetchers work again: Import inspection dialog is not modal any more.
2.9.1
    - Command line option --importToOpen now also adds to an open tab when JabRef is launched.
    - Importing of entries works again. Fixes bug 1121.
    - Import inspection dialog is now modal.
    - Replaced Java launcher by launch4j. Fixes bugs 1100, 1103, 1123.
    - Menu font size can now be changed again. Help contents are also enlarged accordingly. Fixes bug 1122.
2.9
    - Fixed bug: in OO/LO reference lists, entries may fall out when multiple entries with same
      author and year are cited.
    - Added support for converting HTML combining accents to LaTeX
    - When generating subdatabase from AUX file, preamble and strings are now included from
      the source database.
    - Added cleanup action for removing redundant $, {, and }
    - Fix for removing starting and ending spaces in the page number cleanup action
    - Fix for a more liberal detection in the month cleanup action
2.9 beta 2
    - Added DiVA fetcher
    - Can control if the HTML converter should create subscripts and superscripts
      as text or an equation via the preferences
    - Added initial support for adding curly brackets {} for certain
      key words to keep the character case independent of .bst, e.g., for
      names and abbreviations (use via "Cleanup entries") and can be controlled
      via preferences if it should be used at searches
    - Fixed author and DOI import from IEEE Xplore
    - Improved import of equations in IEEE Xplore titles handling images, (sub) and /spl / representations
    - Rewrote the HTML import in a more general way. A few characters need to be added.
    - IEEE Xplore abstract fetching should now be working again.
    - Added DOI to BibTex entry fetcher.
    - Added ADS (The SAO/NASA Astrophysics Data System) fetcher by Ryo Igarashi (patch #120).
    - Reintroduced Google Scholar and ACM portal fetcher with entry preview to reduce server load.
    - Added alternate entry fetcher type where a preview can be displayed so the user can choose
      which entries to download. This can reduce server load significantly and prevent users from
      getting locked out of search services.
    - Fix for exception and minor bugs in HTML import parsing (patch 3575998 by Daniel Svärd)
    - HTML import handles more characters. Cleanup can also do HTML cleanup. (Patch 3582375 by Oscar Gustafsson)
    - During file renaming: More illegal characters are removed (idea by Sarel Botha)
    - Rudimentary support for IEEEtranBSTCTL added (patch 3582376 by Oscar Gustafsson)
    - ":" is not filtered from the BibTeX keys any more (patch 3582376 by Oscar Gustafsson)
    - Changed internal look&feel setting (based on patch 3580605)
    - Custom importers nested in jars should be supported now (bug 3582838)
    - PDFContentImporter uses the DOI fetcher to fetch the BibTeX for the entry (if a DOI exists at the first page).
    - Moved migration of legacy PDF/PS fields from legacy tools to clean up dialog.
    - MHT files can now also be linked by drag'n'drop without the need to configure "external file types".
    - Adds support for Ubunut's global menu and HUD integration by using java-swing-ayatana (feature #796).
    - Updates PostgreSQL support to PostgreSQL 9.2
    - New Mac OS X icon (patch #61)
2.9 beta
    - Replaced notification dialog after moving/renaming linked file by status message.
    - Replaced dialog warnings about empty/duplicate key in entry editor by status line messages,
      to prevent lockup if Save button is pressed directly.
    - Replaced window icon with 48x48 image.
    - [experimental] Added local undo/redo handling for entry editor text fields.
    - Added special field functionality for ranking, marking as relevant,
      marking as quality assured, and prioritizing. Can be enabled by "Entry table columns".
      Based on the work by Igor Chernyavsky, Florian Straßer, and Marius Kleiner.
    - Added PDF preview functionality to the preview panel. Configurable via "Entry preview" settings.
    - Group edit dialog now closes when Escape is pressed.
    - Fixed MS bib import, month was lost on import.
    - Generate key action in entry editor now honors key overwrite settings.
    - Fixed bug when importing XMP data from PDF, file will now be linked from the new entry.
    - Fixed bug in layout processing - quoted formatter argments are now handled correctly.
    - Fixed bug 3545394: null and curly brackets in custom export filter.
    - Added "Manage keywords" popup menu to manage common keywords of selected entries.
    - Added support for pushing citations to TeXstudio (requires TeXstudio >=2.4)
    - Text-based citations can now be imported using FreeCite by Brown University
      (http://freecite.library.brown.edu). By Kai Mindermann and Daniel Maurer.
    - JabRef supports synchronization of unlinked PDFs. Feature request "[2163626] Scan database - find unlinked files".
      Based on patch 3122104.
    - Added command line argument -d/-prdef for resetting preferences to default values. Can
      reset a comma-separated list of preference values, or all values.
    - Added small right-click popup menu at each tab
    - A PDF can also be dropped to the preview panel to trigger linking it
    - Drag'n'drop of text from the preview panel to other applications is now working
    - Added highlighting in preview area for search text (based on patch 3121914 by
      Maximilian Lengsfeld).
    - New context menu option "Switch preview layout" in the preview panel.
    - BibTeX key generator patterns can now be stored in per database (implements feature 3495993)
    - Braces around author names are now dropped internally. They remain in the .bib though
      Effects (incomplete list): Authors in the main window are shown without braces,
      autocompletion does not show these braces
    - Autocompletion: ";" is now also a delimiter allowing "keyword1; keyword2" in the keyword fields
    - Autocompletion: the amount of characters to trigger autocompletion may now be configured
      (default is 2)
    - Autocompletion: in case lower case letters are used, the search is case-insenstive,
      otherwise the search is case sensitive.
    - Autocompletion: new preference to choose how to deal with first names
      (always full/always abbreviated/both full and abbreviated)
    - Added functionality "clean up entries"
      - Includes clean up DOI functionality by Florian Straßer and Marius Kleiner
        (move of DOIs from ee, note, and url field is supported)
      - Option to rename PDF of entry according to configured PDF-naming-scheme
        (by Florian Straßer and Marius Kleiner)
      - make file paths relative
      - clean up month (functionality based on patch 3470076 by Mathias Walter)
      - clean up pages
      - fix superscripts
    - New "ISBN to BibTeX" fetcher. Uses the online "ISBN to BibTeX Converter" service by Manas Tungare.
    - Added support for drag'n'drop of tabs by Florian Straßer and Marius Kleiner.
    - PDF import dialog now always stores settings: checkbox removed
    - float search now also jumps to first entry if entry editor is opened
    - usability improvements of "content selectors"
2.8.1
    - New DBLP fetcher. Patch 3462232 by Sascha Hunold.
    - Disabled ACM portal fetcher to avoid users of getting banned.
    - Fixed bug in PostgreSQL export/import.
    - Improved handling of file fields written in the style exported from Zotero.
2.8
    - Applied Oscar Gustafsson's fix for IEEEXplore fetcher.
    - Added capability to remove databases from SQL database.
    - Fixed customization of entries in Biblatex mode.
2.8 beta 2
    - Improvements to SQL export and import. Fixed bug where subsequent exports to same
      database would fail. Can now save multiple bib bases to a single SQL database.
    - "abbr" modifier in BibTeX key generator now skips parentheses.
    - Minor change to FirstPage formatter. Now splits at spaces as well as hyphens,
      and returns original field content if only one page number is found.
    - When using the preferences import command line option, preferences are now imported
      before load/import/export operations are handled.
    - Applied Nicolas Pavillon's patch for proper keystroke handling on Mac OS X.
    - Applied Ivanilton Polato's patch for handling multi-line fields in CSV export.
    - Fixed bug: "Send as Email" did not handle absolute paths correctly.
    - Fixed bug 3472991: Search: "Highlight Words" inconsistent
    - Fixed bug 2933201: Exporting InProceedings to Word 2007
    - Fixed bug 3146059: Error in translating author field to MS Office
    - Fixed bug: entering field names containing capital letters in table columns tab
      in Preferences makes the columns empty.
2.8 beta
    - Fixed issues with ACM portal fetcher using Benjamin Langmann's patch, plus an
      additional minor fix.
    - A large list of journal abbreviations is now loaded by default.
    - Added global option to allow file links relative to the bib file location, in addition
      to the global or database- or user-specific file directory.
    - Fixed bug 3434674: Reviewing changes overwrites groups.
    - Integrated the plugin for interaction with OpenOffice/LibreOffice as a standard part
      of JabRef.
    - Added keyboard shortcuts Ctrl-Up and Ctrl-Down to move file links up and down in a list
      of external links in the entry editor.
    - Applied "bjoerntm"'s patch for making the loading of group information less sensitive
      to white space, in order to prevent trouble loading files written by other tools.
    - Added optional autocompletion of author/editor last names in search field.
    - Changed entry fetcher system so all fetchers are accessed from a single side pane
      component with a selector.
    - Added INSPIRE fetcher by Sheer El-Showk.
    - Improved error handling when importing in specific format.
    - Prevented crash when calling invalid import format on startup.
    - Improved duplicate detection.
    - Added markers \filename and \filepath for ".begin.layout" and ".end.layout" files
      in order to output the name or full path of the bib file of the exported database.
    - Fixed possible array index exception in LastPage formatter.
    - Improved author/editor normalization in entry editor.
    - Added metadata extraction from text when PDFs are dragged into JabRef.
    - The filename pattern for renaming a file when dropping a PDF can now be
      configured at "Options"/"Preferences"/"Import"/"File name format pattern".
    - The defaults of the ImportDialog shown when PDFs are dragged into JabRef
      can now be configured at "Options"/"Preferences"/"Import". It is possible to
      override showing the ImportDialog.
    - An entry can be sent by a right click on an entry and select "Send as Email"
      (patch 3306271).
    - Added option to "copy BibTeX key and title" (patch 3370471).
    - The command for pushing to emacs can be configured now. New command for Emacs 23.
      New default for Windows: emacsclient.
    - Added export support for DIN1505 style (based on patch 1874662).
    - Added support for PostgreSQL import/export (patch 3368760 by Fred Stevens).
    - Added formatter "JournalAbbreviator" (patch 3013311 by Meigel).
    - RTFExport: Replaces ligatures `` and '' with RTF control sequences {\ldblquote} and {\rdblquote}.
      (patch 2905383 by Russell Almond).
    - Bugfix for NullPointerException in Biblatex mode (patch 3222388 by Matthias Erll).
    - ToggleButton added to GroupSelector to ease adding/removing references to/from groups
      (based on patch 3313564 updated by Andreas Schlicker).
    - Export filter "tablerefsandbib" updated to contain links to files and notes
      (patch 2787096 by Thomas Arildsen).
    - "of" added to the list of skip words (patch 2781830).
    - Added cli-function for exporting entries filtered by a search term
      (patch 1817093 by Silberer, Zirn)
    - Added highlighting in textarea for search text (patch 3117881 by Ben).
      Slightly modified to cope with words[]={""}, support for "BibTeX source" tab, and that
      "Clear" also clears the highlighting.
    - Switched from PDFBox 0.7.3 to PDFBox 1.6.0.
2.7.2
    - Fixed bug that prevented search functions from working under Java 7.
2.7.1
    - Fixed problem with search function under Java 7.
    - Made Database properties dialog modal to prevent database from being closed
      while properties window is open.
    - Fixed error handling in custom import dialog when invalid jar files or class
      files are specified.
    - Added OR operator for conditional export formatting.
    - DocBook export format switched to 4.4 (based on patch 3313898).
    - Fixed bug that made the key generator combination [shorttitle:abbr] return
      only a single letter.
    - "of" added to the list of skip words (patch 2781830).
    - Bugfix for NullPointerException in Biblatex mode (patch 3222388 by Matthias Erll).
    - RTFExport: Replaces ligatures `` and '' with RTF control sequences {\ldblquote} and {\rdblquote}.
      (patch 2905383 by Russell Almond).
    - Fixed bug that made menu items for marking in specific colors invisible
      under Windows 7.
    - In case a new entry is added, this entry is highlighted and the editor is opened
      if configured in the settings (patch 3370466). The UI behavior of adding an entry
      at "new entry from plain text" is now similar to "new entry".
    - Fixed bug in focus handling that affected some actions.
    - Running JabRef under the Oracle JVM will no longer give a warning.
2.7
    - Medline importer now wraps multipart last names in braces.
    - RIS importer now handles multiple title fields by concatenation.
    - Disallowed "comment" as entry type name, since this conflicts with the BibTeX format.
    - Fixed handling of suffix name parts (Jr, etc.) in Medline importer.
    - Added optional second numeric argument to Authors formatter, which determines
      how many authors are shown if the maximum number is exceeded.
    - Added content selector for "review" field in entry editor.
    - Improved detection of file type when adding new link. Can now recognize double
      extensions such as ".ps.gz".
    - Improved autocompletion of author names. Added options to complete either in
      'Firstname Lastname' or 'Lastname, Firstname' formats, or in both.
    - Fixed bug in import function if no suitable import filter is found.
2.7 beta 2
    - Added support for MrdLib lookup or metadata extraction when PDFs are dragged into
      JabRef.
    - Added option under "External programs" for disabling the automatic opening of the
      Browse dialog when creating a new file link.
    - Fixed shortcut key collision. Shortcut for Import to new database is now Ctrl-Alt-I.
    - The "Open URL or DOI" action now uses URL links in the "file" field as fallback if
      no links are found in the "url" or "doi" fields.
    - Restricted remote listener port numbers to interval 1025-65535.
    - Added Japanese translation by Koji Yokota.
    - Added scrollbar to entry editor when it is too high to fit in its panel. Patch
      by Matthias Erll
    - Made it possible to copy entries from the search dialog.
    - Added proper error message when trying to search with invalid regular expression.
    - Added error dialog on startup if custom look and feel cannot be loaded.
    - Applied Alexander Hug's patch for correctly importing doi from ScienceDirect RIS files.
    - Removed potential NullPointerException in SearchExpressionTreeParser.
2.7 beta
    - Some improvements to MS Office export filter.
    - Introduced three choices for ensuring unique generated keys. The default one (marking
      with a, b, etc.), a modified one (marking with b, c, etc.) and always adding a letter
      (a, b, etc.).
    - Font and background colors are now customizable in the entry editor (Options ->
      Preferences -> Appearance).
    - Window title now includes the full path to the current file.
    - Entries can now be marked in a series of different colors. Automarking of imported
      entries is now done in separate color without affecting other marked entries.
    - Added new feature (Tools -> Scan database... -> Resolve duplicate BibTeX keys) to
      search for duplicate keys and offer to generate new keys to resolve the duplicates.
      Instead of being listed in a warning dialog after opening a bib file, duplicate keys
      now trigger a dialog asking whether the user wants to resolve the duplicates.
    - Added check that ensures that application doesn't quit while a large save operation
      is still in progress. Shows wait message with cancel button.
    - Added apostrophe (') as illegal character in BibTeX keys.
    - BibTeX strings that refer each other are now sorted correctly when saving bib file.
    - Fixed bug in merging external changes - file would still be reported as modified
      externally after merging changes.
    - Fixed bug in Move/rename file link feature that could cause the wrong link to be
      stored for certain directory structures.
    - Fixed bug: curly braces can now be used in arguments to formatters.
    - Fixed lockup bug when generating key for entries with crossref fields.
    - BibTeX strings are now resolved before attempting to (un)abbreviate journal names.
    - Modified [shorttitle] and [veryshorttitle] key generator markers so they consider
      a hyphen a word boundary, and remove punctuation characters (keep only numbers and
      letters).
    - deprecate various export formatters with new Authors formatter, which provides flexible
      formatting options.
2.6
    - Fixed IEEExplorer and ACM fetchers to adapt to web site changes.
    - Active preview (1 or 2) is now remembered.
    - Applied patch by Igor L. Chernyavsky. to prevent loss of entry selection after
      generating key.
    - Changed OpenDocument Spreadsheet export so the mimetype file is written correctly
      at the start of the zip file.
    - Fixed bug when importing preferences: custom export filters would not be updated
      after import.
    - Changed help page loading procedure so help pages can be loaded for plugin entry
      fetchers.
    - Made it possible to define customized entry types with either-or conditions on
      required fields, e.g. using a pseudo-field called "author/editor" will indicate
      that the entry requires either the "author" or the "editor" field set.
    - Fixed bug: entries of a customized type could be indicated as complete even if
      BibTeX key was not set.
    - Changed deletion process for some temporary files to avoid leftover files.
2.6b3
    - Added ScienceDirect entry fetcher that utilizes the BibSonomy scraper.
    - Changed non-native file dialog setting so files cannot be renamed. This prevents
      accidentally entering rename mode when trying to enter directory. Can be enabled
      again in Options -> Preferences -> Advanced.
    - Added new JStor fetcher that utilizes the BibSonomy scraper to obtain BibTeX data.
    - Fixed bug in CookieHandlerImpl.
    - Fixed bug; when dragging a file into JabRef and asking to move it to the file
      directory, warning will now be given if the destination file already exists. Patch
      by Alastair Mailer.
    - When dragging a file into JabRef and asking to copy or move it to the file directory,
      it is now possible to rename to an arbitrary name. Patch by Alastair Mailer.
    - Added "review" field to BibTeXML export.
    - Added Reset button to entry fetchers. Patch by Dennis Hartrampf and Ines Moosdorf.
    - Changed Microsoft Office XML export so "number" rather than "issue" is exported
      as <b:Issue>, which conforms with import format.
    - Added confirmation dialog that allows saving without backup in cases when
      backup creation fails.
    - Fixed bug 2938562: using the move/rename feature on a file link could give an
      absolute link even if the file was put below the main file directory.
    - Fixed bug 2931293: error generating key with [authorsAlpha] for short names.
    - When checking for external modifications, file size is now checked in addition
      to the time stamp.
    - Fixed handling of maximised state when shutting down and starting up JabRef.
      Patch by Igor L. Chernyavsky.
    - Fixed bug that prevented correct handling of DOS short file names. Patch
      by Igor L. Chernyavsky.
    - Added support for KOI8_R character set.
    - Removed DocumentPrinter class, using standard API functions instead. Patch by
      Tony Mancill.
    - Removed HightlightFilter class, using standard API functions instead. Patch by
      Tony Mancill.
    - Changed keyboard shortcut for IEEXplorer search to Alt-F8.
    - Disabled JStor search, which doesn't work due to API changes.
    - External file type manager now removes "." prefix in file type extension if the user
      has typed it that way.
    - Preview panel now defaults to preview layout 1 instead of 2. Switched default layouts.
    - Added IfPlural formatter by Russell Almond. The formatter outputs its first argument
      if the input field contains " and " and the second one otherwise.
    - Applied patch by Philipp Cordes and Björn Kahlert for improved handling of names by
      autocompleter. The patch also reorganizes the autocompleter classes.
    - Table will now scroll to keep the currently edited entry visible if an edit leads to
      the entry getting sorted to a different position.
    - Reworked author and editor handling in Docbook export. Added Docbook XML header.
    - Database will no longer be marked as changed after accepting external changes, unless one or
      more changes were not accepted before merging, and unless database was already marked as
      changed.
    - Fixed bug: undesired autocompletion when saving file.
    - Fixed bug: entry editor doesn't appear when new entry is added while a filtering search or
      group selection is active.
    - Fixed bug in writing of metadata on Windows. For certain metadata lengths newlines would be
      messed up after the metadata comment in a bib file.
    - Search dialog now automatically previews first hit, and hides preview if there are no hits.
2.6b2
    - Added export formatter "Default" which takes a single argument. Outputs the string to format
      unchanged if it is non-empty, otherwise outputs the argument.
    - Added option under Options -> Preferences -> General for disabling the strict enforcing of
      correct BibTeX keys. Disabling this makes it possible to use e.g. umlaut characters in keys.
    - Modified launcher script for Windows installer to give higher heap size limit.
    - Improved autocompletion. All fields with autocompletion which have content selectors will now
      autocomplete on content selector values. For the "journal" field, the autocompleter will now
      additionally use entries from the current journal abbreviations list, and will also complete
      on the entire field up to the cursor rather than just looking at the last word only.
    - Added support for postformatter in Layout. The postformatter will be run after
      the formatters called from a layout.
    - Improved group autogeneration. Added option to generate groups based on author or editor
      last names. Autogenerated groups are now alphabetized.
    - Modified Endnote export filter so "--" gets converted to "-" in the "pages" field.
    - Changed keyword groups so they will match on whole words only. E.g. a keyword group for the
      keyword "can" will no longer match the keyword "scanner".
    - Improved entry type determination and author parsing for some varieties of CSA files.
    - Minor change to Harvard RTF export. Added space after "ed.", and added editor to output for
      inbook entries.
    - Set limit to the number of displayed characters in group names in groups tree in order to
      avoid group panel width problems.
    - Changed file link handling so all remote links classified as URL can be opened through
      the browser. Setting a different file type manually makes JabRef call a remote link using
      the handler application instead.
    - Modified Endnote/refer import filter to strip "doi:" from the %R field.
    - Modified HTML conversion so single newline is displayed in the preview (and HTML exports) as
      <br>, while multiple newlines are displayed as <p>.
    - Fixed bug: switching entry editor between entries of different type may result in switching
      of entry editor tabs.
    - Fixed bug: adding external file link leads to relative path from root directory if file
      directory is set to an empty string.
    - Fixed error message when a # in a BibTeX string prevents saving. No longer states that the
      problem is in an entry, but specifies that it is in a string.
    - Fixed bug: ODS export doesn't resolve BibTeX strings.
    - Fixed bug: content selector for "editor" field uses "," instead of " and " as delimiter.
    - Fixed bug: editing source doesn't allow change of entry type.
    - RTFChars formatter now converts --- to \emdash and -- to \endash.

2.6b
    - Added pages information to several entry types in Endnote export.
    - Modified LastPage formatter so it returns the number when only the number of pages is given.
    - Modified search algorithms so LaTeX commands are removed before search. For instance, this
      means that the value "test \textit{case}" now matches the search string "test case".
    - Changed default table font family to "SansSerif".
    - Can now create lock file while writing a bib file. The lock file is checked before
      saving, and before scanning an externally changed file, in order to avoid reading an
      unfinished file.
    - Added support for dragging a file link from the file column to another application.
    - Added toolbar button and shortcut (Alt-F) in entry editor for autosetting file links.
    - Improved ISI import filter so DOI information is included.
    - Fixed bug: metadata changes would not be detected as external changes to a database.
    - Fixed bug: when accepting external changes and not saving before new changes are
      detected, the previously accepted changes would also be listed.
    - Fixed bug in Scifinder import where an empty Inventor field could overwrite the
      author field.
    - Fixed bug in autocompleter. Current suggested completion would be added to the field
      if the user closed the entry editor or mouse clicked on another field.
    - Fixed problem with exporting to some MySql versions. Patch by François Dorin.
    - Fixed bug in handling of LaTeX character sequences - now sequences with = as command
      character (e.g. "\={A}") are recognized.
    - Fixed bug: gray out / hide setting in groups panel is overridden on startup
      by search mode selection. Added separate prefs key for the groups setting.
      Fix suggested by Igor L. Chernyavsky.
    - Fixed bug: cookie manager installed by Download button in file field editor throws
      an exception when trying to fetch from Medline.
    - Fixed bug: temporary files don't get deleted on shutdown.
    - Disabled table column reordering in import inspection window, since a user reported
      problems when using this.
    - Changed years from 2008 to 2009 in splash image.
2.5
    - Modified export layout procedure so missing formatters can be reported in the error
      output. Export now succeeds with warnings added where formatters are missing.
    - Conditional blocks (\begin{field}...\end{field}) in layout files can now be given a
      semicolon-separated list of fields as argument. All fields must then be set for output
      to be given.
    - Changed RIS import so multiple abstract fields in an entry are concatenated.
    - Added quoting of some special characters in SQL export, based on Kyle Crabtree's patch.
    - Fixed bug in MS Office 2007 XML export - editor names missing.
    - Fixed bug in plugin manager that prevented the "Download plugin" button from working.
    - Fixed bug in plugin manager routine that checks for installed versions of a plugin.
    - Fixed bug in startup that could show warnings multiple times when loading
      from autosave files.
2.5b2
    - Plugin manager now handles plugin versions correctly based on the version number in their
      plugin.xml file.
    - Added formatter "Number" that outputs a sequence number for the current entry in the current
      export operation. This formatter can be used to produce a numbered list of entries.
    - Added autosave feature.
    - Fixed bug in file link handling in BibTeXML export.
    - Improved handling of patents in Scifinder import.
2.5b
    - Added Simplified Chinese translation.
    - Added simple plugin manager.
    - Added ~/.jabref/plugins as user-specific plugin directory.
    - Added \r marker to WrapFileLinks formatter that outputs file links without expanding
      relative links.
    - Added [authorsAlpha] key marker that formats authors according to the "alpha" BibTeX style.
      Patch submitted by Oliver Kopp.
    - Table sort order set by clicking and Ctrl-clicking table columns is now immediately set
      as default sort order in preferences.
    - Changed LyX pipe setting so it works whether ".in" is included or omitted.
    - Modified ISI importer so the words "of", "and" and "the" will not be capitalized in the title,
      journal or publisher fields.
    - When adding new local file link, browse dialog now appears immediately when opening file link
      editor, saving one mouse click.
    - Added "Remove all broken links" option in the resolver dialog for broken links when
      synchronizing file links.
    - Added rename option to Set/clear field dialog, to move contents from one field to another.
    - Added Back and Forward actions, for switching between recently edited BibTeX entries.
    - Added option under "Entry table" to designate fields as numeric for sorting purposes.
    - Added possibility for custom export filters to define their own name formatters.
      This is done by adding a file named "<filtername>.formatters". This file defines
      one formatter on each line, with each line containing the name of the formatter and
      the formatter definition, separated by a colon (:).
    - Added menu items for increasing/decreasing table font size, with shortcut keys Ctrl-plus and
      Ctrl-minus.
    - Added options to automatically mark entries imported into an existing database, and to unmark
      previously marked entries when importing.
    - Added ":(x)" modifier to key generator, specifying that the arbitrary string x
      should be used as a fallback value if the value returned by the field marker is empty.
    - Added ":upper" modifier to key generator, to force uppercase for a field marker.
    - Added buttons in External programs tab in Preferences for modifying settings for
      "Push to"-features, and removed obsolete fields.
    - Added support for DOI field in Endnote importer.
    - Added support for language and publication status fields in Medline import (publication status
      stored in "medline-pst" field).
    - Enabled cookie handling for downloading full-text articles.
    - Improved handling of invalid BibTeX keys containing white space. Parser will now try to
      piece together the key and avoid disturbing the continued parsing. Patch submitted by
      Stephan Lau.
    - Cosmetic change to the entry type label to the left in the entry editor.
    - Changed name handling so a single-entry name without a capital initial letter, such as
      "unknown", will be treated as a solitary last name rather than a von particle.
    - Changed table selection coloring so entries that are grayed out or marked can be
      distinguished from normal entries when selected.
    - Changed handling of "affiliation" in Medline import - now makes sure to escape
      # characters before storing.
    - Modified ACM portal fetcher due to web site changes.
    - Improvements to IEEEXplore fetcher - better handling of month and page fields.
    - Changed behaviour of source panel when an entry contains imbalanced # characters -
      the panel can now show the entry in its invalid form, allowing the user to fix the problem.
    - Improved handling of PDF files without XMP metadata - other metadata will now be retained.
      Patch submitted by Felix Langner.
    - Fixed bug in parsing file field - double spaces in file names would be reduced to single
      spaces, breaking the file link. Fix submitted by Uwe Kuehn.
    - Fixed NullPointerException when downloading external file and file directory is undefined.
    - Fixed bug in HTMLConverter.
    - Fixed NullPointerException in key generator for incomplete names.
    - Fixed bug in removing custom export filters.
    - Fixed bug 2225371: restart is no longer required after adding a new custom export filter.
    - Fixed bug in "Move/rename file" feature in file field editor with regard to undefined
      file directory.
    - Fixed bug in Ris importer.
    - Fixed NullPointerException in Endnote importer.
2.4.2
    - Added missing layout formatters FirstPage and LastPage.
    - Fixed a bug regarding ParamLayoutFormatter loaded from plugin.
    - Fixed crash during initalization of journal abbreviation list.
    - Added option to have JabRef search for external file when "Open file" function is chosen
      for an entry without any linked files. This is similar to what was always done in
      JabRef 2.3.1 and earlier.
    - Improved regular expression file search, so the regular expression can contain field
      markers as used for BibTeX key generation in addition to just regular fields. It is
      no longer possible to call arbitrary layout formatters, but the modifiers "upper",
      "lower" and "abbr" (for case conversion and abbreviation) can be used.
    - Ris importer now imports PB as "school" instead of "publisher" for THES entries.
    - Fixed bug 2157664: Current edit is now treated as an undoable edit in itself.
2.4.1
    - Fixed bug: layout formatter arguments were not set when using a ParamLayoutFormatter
      loaded from plugin.
    - Fixed bug: when abbreviating first names, for authors with first names connected
      with "-", only the first letter is shown.
    - Enhanced ExportFormatTemplate plugins with an optional property "encoding" which
      overrides the default encoding with the given one.
    - Fixed menu colors under Windows Vista.
    - Fixed bug 2137771: Missing file extension when downloading.
    - Fixed bug 2105329: Ensure that newly added entry is visible in table.
    - Fixed bug 1908222: Preference "Fit table horizontally on screen" doesn't work
    - Fixed bug 2119059: Handling of the A1 tag in the RIS format.
    - Added missing help file for ACM digital library fetcher.
    - Added option for whether to use IEEE LaTeX journal abbreviation list.
    - Added tooltip to menu items in push-to-application popup menu.
2.4
    - Added mappings for some special characters that need to be sanitized when generating
      BibTeX keys.
    - Added ACM Digital Library fetcher by Aaron Chen.
    - Added new entry types (conference, patent, standard, electronic).
    - Improvements to IEEEXplore fetcher.
    - Added explanatory text to indicate that "ps" and "pdf" files are legacy features.
    - Fixed unexpected behaviour of "Open PDF or PS" menu item - now looks in "file" field,
      and does not launch search for external files.
    - Fixed bug 1827568: 'Save database' might not store current edit in entry editor.
    - Fixed bug 2027944: updating custom export definitions requires restart.
2.4b2
    - Opening external files on Linux now uses "xdg-open" as application if no other is specified
      for the file type. xdg-open should be available to call the appropriate application according
      to the user's settings on all freedesktop compliant Linux distributions.
    - Download external file now attempts to determine file type based on MIME type, using
      file extension as fallback.
    - Changed the way names are handled under autocompletion. Last and first names are
      now indexed separately.
    - A table column can now be set up with fallback fields used if the main field is
      empty. Fallback fields are set in Options -> Preferences -> Main table columns by
      setting a column to "field1/field2/...". The fields will be checked in succession
      until a non-empty value has been found or al fields have been checked. For instance,
      specifying "author/editor" will result in a column displaying the author field where,
      set, and the editor field for entries with an empty author field.
    - Added special handling of autocompletion for the "crossref" field - now indexes
      words from the BibTeX key field instead of the "crossref" field. Added crossref
      to the default fields using autocompletion.
    - Added menu item and shortcut (ctrl shift E) to shift focus to the entry table.
    - Main window now remembers maximisation state from last time.
    - Improved SQL export feature so the complete information about groups, strings and preamble
      is included. Added SQL import feature supporting the same database schema.
    - Added new implementation of regular expression file search that can handler multiple files
      and file types. Added regexp search as a third option for autolink feature.
    - Added support for BibO RDF format, contributed by Egon Willighagen.
    - Fixed bug in autocompletion; continuing writing the suggested word after cycling
      through alternatives would give wrong result in editor.
    - Fixed bug where selection would jump back if an entry of different type was selected
      by mouse click while editing a field of the current entry.
    - Fixed missing name formatting in search dialog. Now uses same formatting as main table.
2.4b
    - Added Export to SQL database feature. Supports MySQL.
    - Added "protection" flag in Database properties. When this flag is set, JabRef will
      refuse to save the database when the file has been externally modified, until the
      changes have been reviewed and partly or completely accepted.
    - Fixed bug where the external update notification in the side pane would remain
      even if the referred database was closed.
    - Added two new search modes - display search results in a dialog, and global search.
    - Support for fetching from the command line using --fetch (contributed by
      Jan F. Boldt and David Kaltschmidt).
    - Support for fetching from Spires (contributed by Fedor Bezrukov).
    - Support for fetching from JSTOR (contributed by Tobias Langner, Juliane
      Doege, Sebastian de Hoog and Christoph Jacob)
    - Added context menu for file list editor with options to move/rename linked file
      as well as to automatically move the file to file directory and optionally rename
      after BibTeX key.
    - JabRef can now be extended by plugins (using the Java Plugin Framework
      JPF as the underlying technology). Currently extension points exist for:
        - ImportFormat
        - ExportFormat based on Templates
        - ExportFormat based on IExportFormat (contributed by Kariem Hussein)
        - LayoutFormatter
        - EntryFetcher
        - PushToApplication
      JabRef uses JPFCodeGenerator (which was written just for JabRef) to
      generate helper classes for making JPF easier. Current version used: 0.4
      http://forge.spline.inf.fu-berlin.de/projects/jpfcodegen/
    - Print warnings if insufficient Java version is used or if JRE is not from Sun.
    - Memory Stick Mode: JabRef automatically loads configuration settings from
      jabref.xml and also writes them there if enabled.
    - Improved handling of crossrefs. Fields are now resolved in preview and export.
    - Updated dependencies, now using: JempBox-0.2
    - Improved handling of ArXiv URIs.
    - Changed default preference value: now using import inspection dialog also
      when just a single entry is imported.
    - Parsing of field lists for non-wrappable fields and fields for which to automatically
      add braces around capitals now ignores whitespace between entries.
    - [ 1620792 ] Fixed: JabRef randomly hangs during Medline fetch
    - [ 1738920 ] Fixed: Windows Position in Multi-Monitor environment
    - [ 1795355 ] Fixed: LatexFieldFormatter omits "{" on beginning of optional field
    - [ 1297576 ] New feature: Printing of entry preview (use right-click menu)
    - [ 1717849 ] Fixed: Bug in aux import (contributed by Kai Eckert)
    - [ 1749613 ] Fixed: About translation
    - [ 1709449 ] Fixed: Clicking a DOI from context menu fails
    - [ 1869331 ] Fixed: Uninstall after silent install removes Windows start menu
    - [ 1723219 ] Fixed: Strange message (LyX) while installing
2.3
    - Added handling of unknown file types when synchronizing the file field.
    - Changed the way customized external file types are stored. Types are now stored in a
      way analogous to a diff from the default types. This allows default types added in later
      versions to appear immediately, even if the user has customized the list.
    - Moved file preferences from General tab to new File tab.
    - Reduced horizontal size of preferences dialog.
    - Fixed handling of quotes when using the "abbr" modifier for key generator (Debian bug
      #448917).
    - Download file procedure now strips query string in order to find correct file extension
      (Debian bug #448027).
2.3b3
    - Export formats that output the character encoding now use common names for encodings
      instead of Java-specific names.
    - Added "Open" button in external link dialog box to test or use the link.
    - Added formatter WrapFileLinks which iterates over file links, producing a formatted
      string for each containing any desired information about the file link.
    - Applied Fedor Bezrukov patch (setting User-Agent in URLDownload to solve ArXiv problem).
    - Applied Aaron Chen's patch for fixing bugs in IEEExplore fetcher.
    - Applied Edward Valeev's patch for handling article numbers replacing pages in Refer/Endnote
      import.
    - Added toolbar button to entry editor for writing XMP-metadata.
    - Added paste and drag & drop support to file list editor.
    - Added "authorLast" and "editorLast" markers for using last author's last name in BibTeX keys.
    - Added support for file field in Write XMP action.
    - Numeric fields (year, volume, number, pmid, citeseercitationcount) are now sorted as numbers
      when possible.
    - Improvements to the Ovid import filter.
    - Modified AuthorLastFirstAbbreviator and AuthorAbbreviator to accept names in both last-first
      and first-first format, but always return in last-first format. These two formatters are
      identical.
    - [ 1648789 ] Fixed: Problem on writing XMP when option to leave out some fields was active.
    - [ 1561990 ] Fixed: Exporting to WinEdt - apostrophe.
    - Fixed bug in entry editor: source panel edits were not properly stored when clicking a
      different entry in the main table.
    - Fixed problem with "Synchronize file links" not honouring database specific file directory.
    - Fixed problem with file type selection in external file link editor not being up-to-date.
    - Fixed problem with wrong enable/disable behaviour of Clear search button when switching
      between tabs.
    - Fixed argument parsing in AbstractParamLayoutFormatter so \t and \n can be used for
      tabs and newlines.
2.3b2
    - Added % at start of signature text in BibTeX output. Parser now reads both
      old and new style.
    - When user chooses to save to an existing file, and answers that the file should not be
      overwritten, a new file dialog now appears instead of the operation cancelling.
    - Removed antialias setting for main table, because it interferes with proper rendering
      on LCDs when running under JRE 6. Removed non-optional antialias settings for entry
      editor for the same reason.
    - Changed external link handling so remote (http) links can be sent to the external
      application. Applications like Evince and Gimp can open remote links.
    - Replaced Simle HTML export filter with improved version by Mark Schenk.
    - Introduced ParamLayoutFormatter interface for layout formatters that can take an
      argument by the following syntax: \format[MyFormatter(argument)]{\field}
      Implementing classes contain a setArgument(String) method that receives the argument
      (if any) before the format() method is called.
    - Timestamp and owner fields are now set also when appending a bib file, and new options
      have been introduced to control whether imported/appended/pasted entries should have
      these fields overwritten if already set.
    - Added operations for adding file links in import inspection window, and made file
      and URL icons in the table clickable.
    - Removed PDF and PS columns and operations in import inspection window (replaced by
      operations on the "file" field).
    - File field column in main table now shows file type icon instead of generic icon.
    - Modified Endnote export to take "file" field into account, and to resolve full
      paths to PDF files.
    - Added "Auto" button to automatically set "owner" field to the default username.
    - Added \encoding tag for begin/end layouts in export filters to print the name of the
      character encoding used for the export. The tag is not available in entry layouts.
    - Added \% as a supported LaTeX command, producing '%'.
    - Fixed bug in HTMLChars: commands like {\aa} and {\o} were not processed properly, even
      though defined in Globals.HTMLCHARS.
    - Fixed bug that made it possible to accidentally close database without saving, when error
      occurs during the save operation.
2.3b
    - Added MIS Quarterly export format.
    - Added support for COPAC file format.
    - Added RemoveTilde LayoutFormatter to deal with Bibtex non-breakable spaces.
    - Added autocompletion feature for author/editors and other fields.
    - Added feature to save all open databases.
    - Added support for pushing citations to Vim when Vim server is enabled.
    - Added missing option for specifying the path to LEd.exe.
    - Added -s/--nosplash command line option for disabling the splash screen.
    - Added new field marker [auth.etal] for key generation.
    - Added support in XMP metadata handling for bibtex string resolution.
    - When opening databases, already open files are now skipped.
    - Option to use native instead of Swing file dialogs is now available on all OSes.
    - Synchronize external links now searches entire database, not selected entries.
    - Medline import now adds <Affiliation> information into the "institution" field.
    - Improved handling of external links. The 'file' field can now specify a list
      of external links, and arbitrary file types are supported. Old-style PDF and
      PS links can be moved automatically into the 'file' field.
    - Fixed minor bug in importing preferences. General fields for entry editors are
      now updated without restarting JabRef.
    - Fixed bug in RIS and Refer/Endnote imports. Entries with editors but no authors
      are now imported properly.
    - Fixed missing export formatter AuthorFirstFirstCommas.
    - Fixed minor bug in Harvard export with missing space between year and title.
    - Fixed bug that caused lockup when connection to IEEExplore fails.
    - Fixed wrong dependency in OAI2/ArXiv Fetcher.
    - Fixed problem with foreign characters in OAI2/ArXiv Fetcher.
    - Fixed problem with key generation in OAI2/ArXiv Fetcher.
    - Fixed bug in duplicate search that made misc entries never get
      detected as duplicates.
    - Fixed bug in XMP reimport from DublinCore related to month strings.
2.2      - Added progress bar to indicate progress when synchronizing PS/PDF links.
        - Option to autogenerate key for imported entries now also affects entries imported
          without using the import inspection window.
        - Modified quick jump behaviour so sequences of letters can be found. Timeout or
          ESC resets the search.
        - Width of side pane is now remembered.
        - Improved XMP support:
          - JabRef now reads and write DublinCore and Legacy Document Properties
            Caution needs to be used though since, JabRef does overwrite existing values.
          - XMP privacy filter can be used to prevent sensitive fields to be exported.
        - Support for OAI2 identifiers with subcategories, e.g. math.RA/0601001
        - Fixed bug that made explicit groups appear empty after updating group tree from external
          change.
        - New windows installer thanks to Uwe Stöhr.
        - [ 1641247 ] Fixed: No update of preview after generating bibtex key
        - [ 1631548 ] Fixed: Absolute paths should be stored for last open files.
        - [ 1598777 ] Fixed: Month sorting
        - [ 1570570 ] New Feature: Deselect all duplicates on import
        - [ 1574773 ] Fixed: sanitizeUrl() breaks ftp:// and file:///
        - [ 1609991 ] Fixed: Silverplatter Import: Publisher and Year confused
        - [ 1608391 ] Fixed: Medline Search Editbox size gets to big
2.2b2   - Redesigned export functions to simplify GUI and provide "Export selected
          entries" functionality. Export filter is now chosen using the file type
          dropdown menu in the file dialog.
        - Fixed bug that caused UnsupportedEncodingException on Windows when saving.
        - Added warning dialog when exporting failed.
        - Added fix for exporting special chars in RTF like ï¿½ï¿½ï¿½...
        - Added NameFormat LayoutFormatter based on Bibtex method name.format$
        - Added Fetch from ArXiv.org to Web Search
          [ 1587342 ] Quering ArXiv (and any OAI2 Repository)
        - [ 1594123 ] Fixed: Failure to import big numbers in Bibtex
        - [ 1594169 ] Fixed: Entry editor navigation between panels faulty
        - [ 1588028 ] Fixed: Export HTML table has relative DOI URL
        - [ 1601651 ] Fixed: PDF subdirectory - missing first character
2.2b    - Added Mark Schenk's advanced HTML export filter.
        - Added options to copy/move/link to dragged linkable file (pdf, ps, etc.).
        - Removed unnecessary output text when scanning for external file changes.
        - Changed layout of entry editor to solve problem with collapsing text fields.
        - Added first version of support for XMP-metadata in PDFs.
          - "Import into..."
          - Integrate with copy/move/link.
          - Added option to write all/selected PDFs in database
        - Added tooltips to database tabs showing the file's full path.
        - Added function for setting or clearing specific fields in selected or
          all entries.
        - Setting a relative PDF/PS path in Database Properties now makes JabRef
          look for the directory relative to the bib file's location.
        - Removed Oxford comma from AuthorList...Comma-LayoutFormatters.
        - Added LayoutFormatters that print the Oxford comma.
        - Added missing space between abbreviated author first names:
          William Andrew Paul => W. A. Paul (used to be W.A. Paul)
        - Added LayoutFormatter for HTML paragraphs.
        - Changing Database Properties now causes the database to be marked as changed.
        - Improved simple search. Words are now treated as separate search terms,
          and phrases can be indicated with "double quotes".
        - When a letter key is pressed in the table, the first entry starting with the
          same letter (in the current sort column) is selected.
        - Bib files dragged into JabRef now appear in the Recent files menu.
        - Fixed bug in import dialog.
        - Better support for ISI files in general (should basically be better than INSPEC) including IEEE parsing.
        - Added regular expression search for auto-linking. Search is now more flexible by default.
        - Search operation also now search relative to the JabRef directory.
        - General improvements in Inspec ISI handling.
        - New LayoutFormatter: AuthorOrgSci - first author is in "last, first"
          all others in "first last". First names are abbreviated.
        - New LayoutFormatter: NoSpaceBetweenAbbreviations - spaces between multiple
          abbreviated first names are removed.
        - Improved PDF link resolver to produce proper URIs.                                                 s
        - [ 1503956 ] Fixed: Help text instead of Help icon.
        - [ 1542552 ] Fixed: Wrong author import from ISI file.
        - [ 1534537 ] Fixed: resize groups interface
        - [ 1465610 ] Fixed: (Double-)Names containing hyphen (-) not handled correctly
        - [ 1436014 ] Fixed: No comma added to separate keywords
        - [ 1548875 ] Fixed: download pdf produces unsupported filename
        - [ 1545601 ] Fixed: downloading pdf corrupts pdf field text
        - [ 1285977 ] Fixed: Impossible to properly sort a numeric field
        - [ 1535044 ] Fixed: Month sorting
        - [ 1540646 ] Fixed: Default sort order: bibtexkey
        - [ 1553552 ] Fixed: Not properly detecting changes to flag as changed
2.1     - Added capability to drag files and WWW links into JabRef. BibTeX files will be
          opened normally, other files imported, and WWW links downloaded and imported.
        - The -v command line option now makes the application only print version number
          and quit immediately.
        - Duplicates within a set of imported entries are now found and shown in the
          import inspection window.
        - Mac users can now choose between native and Swing file chooser under
          Preferences -> Advanced.
        - Fixed missing duplicate warning when importing without import inspection window.
        - Fixed error in ISI import which allowed empty fields to be set, causing errors
          when saving and reloading entries.
        - Fixed missing time and owner stamps when importing entries (only in 2.1b/2.1b2).
        - Fixed erroneous updates in entry editor if user switches to a different entry
          while downloading PDF/PS file.
        - Fixed bug (only in 2.1b2) in calling file open/save dialog on Mac OS X.
        - Fixed bug that made duplicate resolver dialog pop under import inspection dialog.
        - Fixed bug in windows-installer which prevented running JabRef from the
          command-line with arguments.
        - Added windows-installer-option to associate JabRef with .bib files.
2.1b2   - Added option to toggle floating of marked entries to the top of the table.
        - Added option to open, append and import multiple BibTeX files.
        - Improved support for LaTeX special characters in HTML and RTF representations.
        - Improved generation of subdatabase from AUX file. Crossreferenced entries are
          now included automatically.
        - Fixed bug that made entry selection get lost when an edit modifies the entry's
          position in the main table.
        - Fixed bug in BibTeXML export (entry type name missing in tag).
        - Fixed name handling in (non-compliant) Endnote files giving all author names
          on the same line.
        - Fixed problem with keyword handling in Medline import.
        - Fixed (harmless) NullPointerException when medline fetch is cancelled.
        - Fixed bug in parser that made {"} illegal in fields quoted with ".
2.1b    - Known issue: font sizes cannot be changed, but should follow OS settings on
          Windows and Mac.
        - Known issue: some HTML may be handled inappropriately when downloading from
          IEEEXplore.
        - Changed Paste function so timestamp and owner fields are updated.
        - Added "Other" item to the "New entry ..." menu.
        - Changed sorting order so marked entries are displayed at the top of the table.
        - Added IEEEXplore search and download feature.
        - Added option to store entries in their original order. Unsorted table view now
          shows entries in their original order.
        - Added option to autogenerate keys for entries with missing keys before each save.
        - Improved handling of external URLs to prevent problems with special characters.
        - Medline and Endnote imports no longer automatically add curly braces around capital
          letters in title.
        - Float search now scrolls table to the top.
        - Fixed lockup problem in preview with uneven number of # characters in fields.
        - Fixed problem with default content selector fields reappearing after removal.
        - Fixed problem with unsupported character encodings being selectable and causing
          unreported save errors.
        - Fixed bug that blocked last line in table columns setup from being removed.
        - Fixed missing export formats from command line.
        - Fixed bug that made Review tab impossible to remove from entry editor.
        - Fixed bug in Medline XML import that assigned wrong PMID for some entries.
        - Fixed bug in custom export that collapsed sequences of two or more backslashes
          into a single backslash in output.
        - Fixed bug (misspelled formatter name) in Harvard RTF export.
2.0.1:  - Fixed bug that made a hidden entry editor under some circumstances store a
          field value to the wrong entry.
        - Fixed synchronization bug that made the opening of a new database sometimes fail.
        - Fixed bug in setting external journal lists when no personal list is set.
2.0:    - Changed sorting selection interface for main table for more intuitive
          operation.
        - Made import operation update "working directory".
        - Removed hard-coded author/editor name rearrangement in OpenOffice and
          OpenDocument exports.
        - Fixed hangup when parsing RIS files from Nature.
        - Fixed NullPointerException when generating database from AUX file on Mac OS X.
        - Fixed bug in routine for adding braces around capital letters.
        - Fixed bug in switching preview layouts.
        - Fixed bug in link handling in entry preview.
2.0b2:  - Changed field order in OpenDocument export to comply with bibliography requirement.
        - Added support for inserting citations into Emacs using gnuserv/gnuclient.
        - Added option to set a regular expression replace operation on generated bibtex keys.
        - Added support for custom importers inside a jar file.
        - Fixed bug in opening URLs containing '&' on Windows.
2.0b:   - Added a system for registering custom import formats in the form of Java classes.
        - Added export option for OpenDocument spreadsheet.
        - Added new options for name formatting in main table.
        - Added REPEC-NEP import filter.
        - Added option for non-field parameters for export formatters. If the parameters does not start with the
          backslash character, it will be passed unchanged to the formatter in place of any field value.
        - Added export formatter CurrentDate, which returns the current date, and takes a format string as
          parameter.
        - Added customization of table colors, accessible from Tools -> Preferences -> Entry table.
        - Added new Appearance tab to preferences dialog to gather appearance related options.
        - Added toggling of abbreviated and full journal names. The list of journals is realized as
           an external file, but editable from a Manage Journal Abbreviations panel. Secondary lists can also
           be linked, but not edited. There is a download option to quickly get a list available on the internet,
           and we will provide one or more lists for download from the SourceForge web server.
        - Added functionality for new JabRef instances to detect a running instance, and send
          command line parameters to the running instance for processing.
        - Added handling of HTML links in preview panel.
        - Added confirmation dialog when database is saved and the chosen encoding doesn't support all characters.
          Gives options to save, cancel or try a different encoding.
        - The encoding used when opening a database is now remembered, and used when database is stored.
        - Added review field for research comments, paper reviews, etc.
        - Added option to disable wrapping for certain fields. Wrapping of pdf, ps, doi and url is disabled by
          default.
        - Antialiasing option now affects entry editor text fields as well as table text.
        - Changed to monospaced font in source editor field.
        - Removed option to put double braces around BibTeX fields, but retained option to remove double braces
          when loading. Added option to put braces around capital letters of a chosen set of fields.
        - Improved Ovid import.
        - Fixed problem with ordering of BibTeX strings that are referred to by other strings.
        - Fixed problem with loading 16-bit encoded bib files with 8-bit encoding as default, and vice versa.
        - Fixed multiplying authors bug when author/editor field appears both in Required and Optional tabs.
        - Fixed startup freeze when trying to load certain malformed bib files.
        - Fixed bug related to multi-line fields in RIS import.
        - Fixed bug related to looking up a fully qualified DOI
        - Included review field to preview panel 1, which shows the abstract
        - Fixed bug where booktitle field was not displayed in preview
          for conference proceedings, similar to journal field
        - By default preserve capitalization on the following fields: title;journal;booktitle;review;abstract
1.8.1:  - Added automatic timestamp with configurable format for entries.
        - Added new key generator modifier ":abbr" to abbreviate field contents.
        - Added Help button in Preferences -> Entry preview
        - Added Big5, Big5_HKSCS and GBK encodings for Chinese.
        - Improved marking feature. Username is now used for marking, so different users can mark
          entries separately without interference.
        - Improved handling of names such as "Firstname de la Lastname jr.", with different handling
          for presentation and sorting purposes. Key generation now should always use the genuine last
          name, and not produce keys like "de2001".
        - Removed duplicate warning from inspection dialog for non-selected entries.
        - Fixed setting of sheet name in OpenOffice.org Calc export.
        - Fixed bug that prevented PDF/PS opening by F4 from automatically finding files in
          subdirectories below the main PDF/PS dir.
        - Fixed BibTeX parser bug that made it choke on short comment strings.
        - Fixed bug that made regexp search fail for fields containing newline characters.
        - Fixed platform-dependent handling of newline characters.
        - Fixed bug that prevented command line import with explicit format.
        - Fixed bug that made it impossible to disable table antialiasing.
        - Fixed AuthorAndsCommaReplacer.
1.8:    - Search panel now starts visible if it was visible at last shutdown.
        - Added option to disable import inspection window when only one entry is being imported.
        - Fixed parser bug that caused problems for bib files containing extra characters after the
          last entry.
        - Fixed missing month in JStor import.
        - Fixed some bugs in "new from plain-text" wizard
1.8b2:  - Changed handling of external updates so the notification is suppressed when there are
          no actual changes.
        - Changed autodetecting import so BibTeX files are handled more similarly to other formats.
        - Enabled sorting by icon columns.
        - Added option to remove BibTeX source panel from entry editor.
        - Added command line option to not load any files at startup. Will override any autoloading
          or other command line options that normally load or import files.
        - Added handling of duplicates to import inspection window.
        - Made entry preview be updated whenever the selection is expanded by one row, to make
          it more useful while selecting a set of entries.
        - Changed BibTeX field parsing to avoid inserting line breaks at wrong places.
        - Improved handling of page numbers in Medline import.
        - Fixed import of file links when importing SixPack files.
        - Fixed bug that prevented closing of search interface when no databases are open.
        - Fixed OpenOffice Calc export to be compatible with OpenOffice.org 2.0 beta.
        - Fixed bugs in Refer/Endnote import filter.
        - Fixed bug that caused changes to be lost in some cases when the same field is present
          in multiple entry editor tabs.
        - Fixed bug that prevented command line autodetecting import from working with BibTeX files.
        - Fixed minor bug in routine for removing double braces.
1.8b:   - Added option to store bib file with double braces.
        - Follow @input tags in aux files to indicate nested aux files for
          generating subdatabases.
        - Improved wrapping and formatting of bib files, to preserve paragraph separator (empty line).
        - Added test buttons for customization of preview layouts.
        - Added inspection dialog for previewing and generating keys for imported entries,
          and deciding which ones to keep and discard. The dialog allows inspection during long import
          processes such as Medline search.
        - Restructured layout to use a common side pane with all tabs.
        - Added import filter for Cambridge Scientific Abstracts (CSA) format.
        - Added PS directory with similar options as PDF.
        - Added [authshort] and [edtrshort] key field markers. Patch submitted by
          Kolja Brix.
        - Made the program remember preview enable setting.
        - Improved handling of illegal regular expressions in search.
        - Removed options to search only Required, Optional and/or General fields,
          in order to simplify search interface.
        - Changed keys for Next and Previous tab to CTRL-PGDN and CTRL-PGUP to match shortcuts in a
          certain popular web browser.
        - Minor change to Preferences -> Table columns to enable insertion of column in position 2.
        - Fixed parser bug that caused problems for files with >10000 entries.
        - Fixed bug in entry editor that caused the source edit panel to remove marking from entries.
        - Fixed export bug that made "\begin" tags fail if encountered immediately after an "\end" tag.
        - Fixed export bug that made whitespace disappear after empty field values.
        - Fixed ISI import bug that handled SO fields with line breaks wrong.
        - Fixed bug occuring when choosing not to import duplicate imported entry.
        - Fixed problem with detecting popup trigger on Mac OSX with one button mouse.
        - Fixed erroneous relative paths for PDF files when PDF directory is not set.
        - Fixed entry preview to resolve string references.
1.7.1   - Removed unnecessary stack traces when opening external viewer.
        - Fixed bug that made Ctrl-E destroy current edit in entry editor.
        - Fixed problem when copying modified BibTeX key gave old value.
        - Fixed missing 'booktitle' import in CONF entries in RIS import.
        - Fixed bug that made group tree disappear for certain keyword expressions.
        - Fixed bug that made standard BibTeX fields be saved without line wrapping.
1.7     - When fetching from Medline or CiteSeer, fetched entry is now opened in editor.
        - Added French translations of help files.
        - Added color highlighting of focused text field in entry editor.
        - Added option in context menu of entry editor for changing capitalization
              of field contents.
            - Added name conversion "Smith, RA" -> "Smith, R. A." to Medline import.
            - Fixed bug that left some search settings items disabled when they shouldn't be.
        - Fixed bug that caused requirement for restart to register change in default
          key pattern.
        - Fixed bug that caused crash some times after adding/removing field content selectors.
        - Fixed bug in recognizing custom entry types when reading bib files.
        - Fixed bug that allowed a deleted entry to stay visible in the entry editor.
1.7b2:  - Made side pane resizable.
        - Replaced entry customization dialog with improved interface.
        - Added standard entry type "conference", similar to "inproceedings".
        - Added default key pattern to avoid the need to set similar patterns manually.
        - Added line wrapping to metadata in saved .bib file to avoid long lines.
        - Added "bibtexkey" as implicit fourth sort criterion, to minimize problem with almost
          similar entries swapping places.
        - Added OpenOffice.org Calc export filter that exports spreadsheet compatible with the
          OpenOffice.org bibliography feature.
        - Added a couple of previously unsupported publication types in SciFinder.
        - Added extra shortcuts CTRL-+ and CTRL-- for switching tabs in entry editor, since
          original shortcuts CTRL[-SHIFT]-TAB is used by some window managers.
        - Updated Endnote export filter.
        - Fixed focus and key binding problems for switching tabs/entries in entry editor
        - Fixed bug that prevented required fields tab from appearing for entries with only bibtex key
          as required field.
        - Fixed bug that prevented the user from changing the default encoding.
        - Fixed bugs in RIS import.
        - Fixed bug 1112050; freeze when reading certain author fields with mismatched braces.
1.7b:   - Changed routine for rearranging author names (Lastname, Firstname) so bracketed
            expressions are treated as units.
        - Grouping controls now allow group hierarchies, and now allow explicit and search
          expression groups as well as keyword groups.
        - Added full customization of general fields tabs
        - Added option to preserve formatting for non-BibTeX fields.
        - Added integrity check for database.
        - Added export filters EndNote and Harvard RTF.
        - Added automatic import format chooser for import (same as wildcard import below).
        - Added wildcard (*) option for command-line import, to try to automatically
          determine the correct format.
        - Improved layout of Preferences dialog.
        - Improved several import filters.
        - Added authIniN/edtrIniN key formatters.
        - Marked entries now float to the top when no searching or grouping reordering is active.
        - Fixed problem with opening file dialog on Win NT - AWT dialog is now opened if
          Swing dialog fails.
1.6:    - Improved handling of entry selection in various ways. E.g. selected entry is now scrolled
          into view when opening entry editor and entry is kept selected when importing CiteSeer
          fields.
        - Fixed update bug between autogenerated bibtex key and source panel.
        - Fixed missing . at the end of last author name in RIS import.
        - Fixed NullPointerException on certain special characters when exporting to BibTeXML.
        - Fixed bug that sometimes prevented the unmarking of entries.
        - Fixed problem with formatting one-name authors.
1.6b:   - Added mnemonic keys to menus and menu items.
        - Added MODS and tab-separated file export
        - Added facility for detecting and handling external changes to open bib files.
        - Added scan option for exact duplicates with automatic removal.
        - Bibtex strings are now sorted automatically.
        - Bibtex strings are now resolved when exporting database.
        - Fixed problem with field content selector getting too wide. Limited width.
        - Fixed PDF/PS view routine to remove problems with filenames
          containing spaces.
        - Fixed bug that interfered with Fetch Medline by ID, and fixed
          parsing problem with certain Medline entries.
        - Fixed bug that interfered with Push to WinEdt.
        - Fixed HTML output so \c{c} is handled correctly.
        - command line option for generating a sub-database from LaTex aux file
          entries
        - simple copy/paste menu in entry editor
        - experimental: text-input-area with underlying infotext in plaintext import dialog
1.55:   - Made method for opening PDF files robust with regard to file separators (/ and \),
          so bib files can easier be used across platforms.
        - Improved Medline fetcher. Can now fetch entries based on a search expression.
        - Added features for fetching fields and referring publications from the CiteSeer
          database.
        - Added option to always save database ordered by author/editor/year, and made this
          the default setting.
        - When a single entry is selected, right-click menu now shows a checkbox menu for group
          memberships instead of the regular "Add to" and "Remove from" menus.
        - Improved [shorttitle] and [veryshorttitle] special key pattern fields.
        - Added dialog box for conveniently setting the fields of an entry from a
          plain text description.
        - Added formatter "ResolvePDF" to create correct PDF/PS links in HTML export when
          relative file names are used.
        - Added Abstract panel in entry editor.
        - Added alternate preview with abstract, and made both previews configurable.
        - Added the option to create a subset of a database based on an .aux file.
        - Added 'Cancel' button to duplicate resolver dialog, so the process can be stopped.
        - Added check for spaces in custom entry type names.
        - Added several new key pattern markers.
        - Added toolbar buttons for Mark/Unmark to improve discoverability.
        - Fixed bug that made export filters ignore the chosen character encoding.
        - Fixed bug that interfered with author name formatting.
        - Fixed various bugs in import filters.
        - Fixed bug that prevented confirmation dialog when deleting entry from the entry editor.
        - Fixed bug that made the next entry be opened instead of the current, when pressing
          Enter in table.
        - Fixed bug that made it possible to leave a source edit when the source didn't validate
          properly. Also made it impossible to change table selection until source validates.
1.5:    - Enabled selection of default encoding, and started storing encoding information in
          saved .bib files, which is used when reopening.
        - Added Highlight and select options to the group interface, and made it possible
            to change the number of visible lines in the list.
              - Added option to allow or disallow direct table editing.
        - Added optional confirmation dialog for deleting entries.
              - Added optional warning dialog for duplicate BibTeX keys.
        - Added warnings to bibtex parser, and prevented failure to load files with
          duplicate string definitions.
              - Added JStor import filter.
        - Changed the look and feel to JGoodies Forms on non-Macintosh platforms.
        - Optimized performance in several areas.
        - Numerous usability improvements.
        - Fixed RIS import bug caused by short lines.
              - Fixed bug in SciFinder import.
              - Fixed bug that made entire field get cleared when removing from group.
1.4:    - Added advanced search feature.
        - Added facility for using custom export formats.
        - Added command line options for importing/exporting files, importing/exporting
          user preferences, loading session and for suppressing the GUI (using RitOpt for
          parsing options).
        - Added automatic stripping of \url{} when opening url.
        - Improved export filters.
        - Fixed focus bug which sometimes interfered with cut/copy/paste.
1.3.1:  - Bugfix.
1.3:    - Added entry preview.
        - Added detection of duplicate entries.
              - Added possibility to mark entries persistently.
        - Added import filter for Sixpack and Biblioscape Tag files.
              - Added option to use a standard directory for PDFs. PDFs placed in or below this directory
          and named after an entry's BibTeX key can be automatically found.
            - Added optional columns showing clickable icons for pdf/ps and url/doi links.
        - Added menu and toolbar actions for open pdf/ps and url/doi.
        - Added web lookup of DOI.
        - Added several new special field markers to the key autogenerator.
              - Added BibTeXML and simple HTML export.
              - Changed browsing of entries. Entry editor now shows the selected entry.
              - Improved HTML export for several entry types.
              - Improved compatibility with Mac OS X.
        - Made it possible to set custom secondary and tertiary sort fields.
        - Made the entry number column width customizable.
              - Fixed bug that caused database to always be marked as changed after viewing source.
               - Fixed bug in selector word removal.
               - Fixed bug that made the file chooser unable to interpret Mac OS X aliases.
1.2:    - Replaced the icon set.
        - Added support for French language.
        - Added customization of key generation.
        - Improved HTML export.
        - Added Replace string feature.
            - Made a couple of adaptations for Mac OS X users.
        - Added option in Table Preferences to set current column widths as default.
            - Added import filter for BibTeXML.
        - Fixed bug that allowed non-lowercase grouping field, leading to problems.
        - Fixed bug that made selector words added in the dialog to be lowercased.
        - Fixed bug relating to translated help files.
1.19:   - Entry editor is now opened for an entry that causes an error when saving.
        - Added options to display names in harmonised format in the main table.
        - Added Docbook and (experimental) HTML export.
        - Enabled 'doi' and 'pii' fields for Medline import.
        - Enabled antialiasing fonts.
        - Added the Kunststoff look&feel to give a more pleasant user interface.
        - Added font selector for the main table.
        - Improved table column customization.
        - Added word selector feature for selected fields (keywords, journal).
        - Added support for German and Norwegian language.
        - Generalized copy cite key features for multiple entries.
        - Added quick load/save session feature.
        - Fixed issue/number bug in ISI import.
        - Added "Open pdf/ps" item in right-click menu.
        - Fixed bug causing external viewer to only work in General fields.
        - Added functionality for using Browse buttons for file-related fields
          (ps, pdf, etc.).
        - Added Browse buttons to External programs tab in Preferences.
        - Fixed bug related to Save database and Source field which caused changes
          to disappear.
1.1:    - Added bibtex key uniqueness checking, and prevented autogeneration
          from generating non-unique keys.
        - Added command line option to load file on startup.
        - Fixed problem with autogeneration creating invalid keys.
        - Improved Refer/Endnote import.
        - Added feature for importing entries and/or strings and/or group
          definitions from another BibTeX database.
        - Added menu choices to import into open database.
              - Added toolbar button for closing current database.
              - Fixed shortcut key for "Store field" in entry editor, and fixed
                problem that made shortcut for "Save database" unavailable from
          entry editor.
        - Added option to fetch Medline entries automatically by
          ID, based on a patch submitted by Mike Smoot.
        - Fixed bug in RIS import.
        - Added options to copy key and copy "\cite{key}" to right-click menu.
        - Fixed bug that caused some General fields not to get displayed.
        - Enabled customization of General fields.
        - Enabled customization of existing entry types, and definition of
          new types.
1.0:    First release.<|MERGE_RESOLUTION|>--- conflicted
+++ resolved
@@ -1,7 +1,5 @@
 [master]
-<<<<<<< HEAD
     - All duplicate whitespaces / tabs / newlines are now removed from non-multiline fields
-=======
     - Fixed a bug in the IEEEXploreFetcher
     - Replaced some deprecated DefaultFormBuilder with FormBuilder
     - Added more characters to HTML/Unicode converter
@@ -9,7 +7,6 @@
     - Case changers improved to honor words (not yet more than single words) within {}
     - Feature: Added converters from HTML and Unicode to LaTeX on right click in text fields (#191)
     - Feature: Add an option to the FileList context menu to delete an associated file from the file system
->>>>>>> 84240f5a
     - Breaking API change: String[] is replaced by List<String> in BibtexEntryType
     - Feature: Field names "Doi", "Ee", and "Url" are now written as "DOI", "EE", and "URL"
     - The default language is now automatically set to the system's locale.
