--- conflicted
+++ resolved
@@ -25,11 +25,8 @@
 - After assigning an entry to a group, the item count is now properly colored to reflect the new membership of the entry. [#3112](https://github.com/JabRef/jabref/issues/3112)
 - The group panel is now properly updated when switching between libraries (or when closing/opening one). [#3142](https://github.com/JabRef/jabref/issues/3142)
 - We fixed an error where the number of matched entries shown in the group pane was not updated correctly. [#4441](https://github.com/JabRef/jabref/issues/4441)
-<<<<<<< HEAD
 - We fixed an issue where empty keywords lead to a strange display of automatic keyword groups. [#5333](https://github.com/JabRef/jabref/issues/5333)
-=======
 - We fixed an error where the default color of a new group was white instead of dark gray. [#4868](https://github.com/JabRef/jabref/issues/4868)
->>>>>>> 631cec58
 - We fixed an error mentioning "javafx.controls/com.sun.javafx.scene.control" that was thrown when interacting with the toolbar.
 - We fixed an error where a cleared search was restored after switching libraries. [#4846](https://github.com/JabRef/jabref/issues/4846) 
 - We fixed an exception which occured when trying to open a non existing file from the "Recent files"-menu [#5334](https://github.com/JabRef/jabref/issues/5334)
