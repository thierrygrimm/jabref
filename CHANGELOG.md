--- conflicted
+++ resolved
@@ -70,11 +70,8 @@
 - We moved the dropdown menu for selecting the push-application from the toolbar into the external application preferences. [#674](https://github.com/JabRef/jabref/issues/674)
 - We removed the alphabetical ordering of the custom tabs and updated the error message when trying to create a general field with a name containing an illegal character. [#5019](https://github.com/JabRef/jabref/issues/5019)
 - We added a context menu to the bib(la)tex-source-editor to copy'n'paste. [#5007](https://github.com/JabRef/jabref/pull/5007)
-<<<<<<< HEAD
+- We added a bibliographic references search, for finding references in several LaTeX files. This tool scans directories and shows which entries are used, how many times and where.
 - We added an option in preferences to allow for integers in field "edition" when running database in bibtex mode. [#4680](https://github.com/JabRef/jabref/issues/4680)
-=======
-- We added a bibliographic references search, for finding references in several LaTeX files. This tool scans directories and shows which entries are used, how many times and where.
->>>>>>> 7561724b
 
 
 ### Fixed
