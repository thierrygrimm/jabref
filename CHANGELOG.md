--- conflicted
+++ resolved
@@ -65,12 +65,9 @@
 - Entries with a single corporate author are now correclty exported to the corresponding `corporate` author field in MS-Office XML. [#1497](https://github.com/JabRef/jabref/issues/1497)
 - Improved author handling in MS-Office Import/Export
 - The `day` part of the biblatex `date` field is now exported to the corresponding `day` field in MS-Office XML. [#2691](https://github.com/JabRef/jabref/issues/2691)
-<<<<<<< HEAD
 - JabRef will now no longer delete meta data it does not know, but keeps such entrys and tries to keep their formatting as far as possible
-=======
 - Single underscores are not converted during the LaTeX to unicode conversion, which does not follow the rules of LaTeX, but is what users require. [#2664](https://github.com/JabRef/jabref/issues/2664)
 - The bibtexkey field is not converted to unicode 
->>>>>>> f0a06266
 
 ### Fixed
  - We fixed an issue of duplicate keys after using a fetcher, e.g., DOI or ISBN [#2867](https://github.com/JabRef/jabref/issues/2687)
