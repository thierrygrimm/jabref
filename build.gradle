import groovy.json.JsonSlurper
import org.gradle.internal.os.OperatingSystem
import org.jabref.build.antlr.JabRefAntlrPlugin
import org.jabref.build.localization.LocalizationPlugin
import org.jabref.build.xjc.XjcPlugin
import org.jabref.build.xjc.XjcTask

// to update the gradle wrapper, execute
// ./gradlew wrapper --gradle-version=4.4.1 --distribution-type=bin

buildscript {
    repositories {
        mavenLocal()
        jcenter()
        maven {
            url 'https://oss.sonatype.org/content/groups/public'
        }
    }
}

plugins {
<<<<<<< HEAD
    id 'application'
    id 'com.gradle.build-scan' version '2.3'
    id 'com.install4j.gradle' version '8.0.1'
=======
    id 'com.gradle.build-scan' version '2.4.1'
    id 'com.install4j.gradle' version '7.0.12'
>>>>>>> ee01d519
    id 'com.github.johnrengelman.shadow' version '5.1.0'
    id "com.simonharrer.modernizer" version '1.8.0-1'
    id 'me.champeau.gradle.jmh' version '0.4.8'
    id 'net.ltgt.errorprone' version '0.8.1'
<<<<<<< HEAD
    id 'com.github.ben-manes.versions' version '0.21.0'
    id 'org.javamodularity.moduleplugin' version '1.5.0'
    id 'org.openjfx.javafxplugin' version '0.0.7'
    id 'org.beryx.jlink' version '2.10.4'
=======
    id 'com.github.ben-manes.versions' version '0.22.0'
>>>>>>> ee01d519
}

// use the gradle build scan feature: https://scans.gradle.com/get-started
buildScan { termsOfServiceUrl = 'https://gradle.com/terms-of-service'; termsOfServiceAgree = 'yes' }


apply plugin: 'java'
apply plugin: 'application'
apply plugin: 'project-report'
apply plugin: 'jacoco'
apply plugin: 'install4j'
apply plugin: 'me.champeau.gradle.jmh'
apply plugin: 'checkstyle'
apply plugin: JabRefAntlrPlugin
apply plugin: XjcPlugin
apply plugin: LocalizationPlugin

apply from: 'eclipse.gradle'

group = "org.jabref"
version = "5.0-dev"
project.ext.threeDotVersion = "5.0.0.0"
project.ext.install4jDir = hasProperty("install4jDir") ? getProperty("install4jDir") : (OperatingSystem.current().isWindows() ? 'C:/Program Files/install4j8' : 'install4j8')
sourceCompatibility = 11
targetCompatibility = 11
mainClassName = "org.jabref.JabRefLauncher"

// TODO: Ugly workaround to temporarily ignore build errors to dependencies of latex2unicode
// These should be removed, as well as the files in the lib folder, as soon as they have valid module names
patchModules.config = [
        "test=fastparse_2.12-1.0.0.jar",
        "test2=fastparse-utils_2.12-1.0.0.jar",
        "test3=sourcecode_2.12-0.1.4.jar"
]


// These are the Java version requirements we will check on each start of JabRef
ext.minRequiredJavaVersion = "1.8.0_171"
ext.allowJava9 = true

sourceSets {
    main {
        java {
            srcDirs = ["src/main/java", "src/main/gen"]
        }

        resources {
            srcDirs = ["src/main/java", "src/main/resources"]
        }
    }
    test {
        java {
            srcDirs = ["src/test/java"]
        }
        resources {
            srcDirs = ["src/test/resources"]
        }
    }
}

repositories {
    mavenLocal()
    jcenter()
    maven {
        url 'https://oss.sonatype.org/content/groups/public'
    }
}

configurations {
    errorprone
    libreoffice

    // TODO: Workaround for "ResolutionException: Modules java.annotation and jsr305 export package javax.annotation to module httpcore.nio"
    compile {
        exclude group: 'com.google.code.findbugs', module: 'jsr305'
    }
}

javafx {
    version = "11.0.2"
    modules = [ 'javafx.controls', 'javafx.fxml', 'javafx.web', 'javafx.swing' ]
}

dependencies {
    // Include all jar-files in the 'lib' folder as dependencies
    compile fileTree(dir: 'lib', includes: ['*.jar'])

    compile 'org.apache.pdfbox:pdfbox:2.0.16'
    compile 'org.apache.pdfbox:fontbox:2.0.16'
    compile 'org.apache.pdfbox:xmpbox:2.0.16'

    compile group: 'org.apache.tika', name: 'tika-parsers', version: '1.22'

    // required for reading write-protected PDFs - see https://github.com/JabRef/jabref/pull/942#issuecomment-209252635
    compile 'org.bouncycastle:bcprov-jdk15on:1.62'

    compile 'commons-cli:commons-cli:1.4'

    // For Java 9+ compatibility, we include a bundled version of the libreoffice libraries
    // Use the task bundleLibreOffice to update the bundled jar
    //compile "org.libreoffice:juh:6.2.3"
    //compile "org.libreoffice:jurt:6.2.3"
    //compile "org.libreoffice:ridl:6.2.3"
    //compile "org.libreoffice:unoil:6.2.3"

    compile 'io.github.java-diff-utils:java-diff-utils:4.0'
    compile 'info.debatty:java-string-similarity:1.2.1'

    antlr3 'org.antlr:antlr:3.5.2'
    compile 'org.antlr:antlr-runtime:3.5.2'

    antlr4 'org.antlr:antlr4:4.7.2'
    compile 'org.antlr:antlr4-runtime:4.7.2'

    compile group: 'org.mariadb.jdbc', name: 'mariadb-java-client', version: '2.4.0'

    compile 'org.postgresql:postgresql:42.2.6'

    compile 'com.google.guava:guava:28.0-jre'

    compile group: 'javax.annotation', name: 'javax.annotation-api', version: '1.3.2'

    // JavaFX stuff
    compile 'de.jensd:fontawesomefx-commons:11.0'
    compile 'de.jensd:fontawesomefx-materialdesignfont:1.7.22-11'
    compile 'de.saxsys:mvvmfx-validation:1.9.0-SNAPSHOT'
    compile 'de.saxsys:mvvmfx:1.8.0'
    compile 'org.fxmisc.easybind:easybind:1.0.3'
    compile 'org.fxmisc.flowless:flowless:0.6.1'
    compile 'org.fxmisc.richtext:richtextfx:0.10.1'
    compile 'javax.inject:javax.inject:1'
    compile 'com.jfoenix:jfoenix:9.0.9'
    compile 'org.controlsfx:controlsfx:11.0.0'

    compile 'org.jsoup:jsoup:1.12.1'
    compile 'com.mashape.unirest:unirest-java:1.4.9'

    // >1.8.0-beta is required for java 9 compatibility
<<<<<<< HEAD
    compile 'org.slf4j:slf4j-api:1.8.0-beta4'
    compile 'org.apache.logging.log4j:log4j-slf4j18-impl:2.12.0'
    compile 'org.apache.logging.log4j:log4j-jcl:2.12.0'
    compile 'org.apache.logging.log4j:log4j-api:2.12.0'
    compile 'org.apache.logging.log4j:log4j-core:2.12.0'
=======
    compile 'org.slf4j:slf4j-api:2.0.0-alpha0'
    compile 'org.apache.logging.log4j:log4j-slf4j18-impl:2.12.1'
    compile 'org.apache.logging.log4j:log4j-jcl:2.12.1'
    compile 'org.apache.logging.log4j:log4j-api:2.12.1'
    compile 'org.apache.logging.log4j:log4j-core:2.12.1'
>>>>>>> ee01d519

    compile 'de.undercouch:citeproc-java:1.0.1'

    compile group: 'javax.xml.bind', name: 'jaxb-api', version: '2.3.1'
    compile group: 'org.glassfish.jaxb', name: 'jaxb-runtime', version: '2.3.1'
    compile 'com.sun.activation:javax.activation:1.2.0'

    compile 'com.github.tomtung:latex2unicode_2.12:0.2.6'

    errorprone 'com.google.errorprone:error_prone_core:2.3.2'

    compile group: 'com.microsoft.azure', name: 'applicationinsights-core', version: '2.4.1'
    compile group: 'com.microsoft.azure', name: 'applicationinsights-logging-log4j2', version: '2.4.1'

    testCompile 'junit:junit:4.12'
    testImplementation 'org.junit.jupiter:junit-jupiter:5.5.1'
    testRuntimeOnly 'org.junit.vintage:junit-vintage-engine:5.5.1'
    testCompile 'org.junit.platform:junit-platform-launcher:1.5.1'

    testRuntime 'org.apache.logging.log4j:log4j-core:2.12.0'
<<<<<<< HEAD
    testRuntime 'org.apache.logging.log4j:log4j-jul:2.12.0'
    testCompile 'net.bytebuddy:byte-buddy-parent:1.9.13'
    testCompile 'org.mockito:mockito-core:3.0.0'
    //testCompile 'com.github.tomakehurst:wiremock:2.24.0'
    testCompile 'org.reflections:reflections:0.9.11'
    testCompile 'org.xmlunit:xmlunit-core:2.6.3'
    testCompile 'org.xmlunit:xmlunit-matchers:2.6.3'
    //testRuntime 'com.tngtech.archunit:archunit-junit5-engine:0.10.2'
    testCompile 'com.tngtech.archunit:archunit-junit5-api:0.10.2'
=======
    testRuntime 'org.apache.logging.log4j:log4j-jul:2.12.1'
    testCompile 'org.mockito:mockito-core:3.0.0'
    testCompile 'com.github.tomakehurst:wiremock:2.24.1'
    testCompile 'org.reflections:reflections:0.9.11'
    testCompile 'org.xmlunit:xmlunit-core:2.6.3'
    testCompile 'org.xmlunit:xmlunit-matchers:2.6.3'
    testRuntime 'com.tngtech.archunit:archunit-junit5-engine:0.11.0'
    testCompile 'com.tngtech.archunit:archunit-junit5-api:0.11.0'
>>>>>>> ee01d519
    testCompile "org.testfx:testfx-core:4.0.+"
    testCompile "org.testfx:testfx-junit5:4.0.+"

    checkstyle 'com.puppycrawl.tools:checkstyle:8.23'
    xjc 'com.sun.xml.bind:jaxb-xjc:2.2.4-1'
    jython 'org.python:jython-standalone:2.7.1'
}

jacoco {
    toolVersion = '0.8.3'
}

dependencyUpdates {
    outputFormatter = "json"
}

// We have some dependencies which cannot be updated due to various reasons.
dependencyUpdates.resolutionStrategy = {
    componentSelection { rules ->
        rules.all { ComponentSelection selection ->
            if (selection.candidate.version ==~ /[0-9].*SNAPSHOT/) {
                selection.reject("Ignore SNAPSHOT releases")
            }
        }
        rules.all { ComponentSelection selection ->
            boolean releaseCandidate = ['alpha', 'beta', 'rc', 'cr', 'm', 'preview', 'b', 'ea'].any { qualifier ->
                selection.candidate.version ==~ /(?i).*[.-]$qualifier[.\d-+]*/
            }
            if (releaseCandidate) {
                selection.reject('Ignore Release candidates')
            }
        }
        rules.withModule("com.github.johnrengelman.shadow:com.github.johnrengelman.shadow.gradle.plugin") { ComponentSelection selection ->
            if (selection.candidate.version ==~ /4.*/) {
                selection.reject("Version 4.X breaks the release process.")
            }
        }
        rules.withModule("com.google.errorprone:error_prone_core") { ComponentSelection selection ->
            if (selection.candidate.version ==~ /2.3.3/) {
                selection.reject("Does not work due to bug https://github.com/google/error-prone/issues/1240")
            }
        }
    }
}

task checkOutdatedDependencies(dependsOn: dependencyUpdates) {
    doLast {
        def dependencyReport = new JsonSlurper().parseText(new File("build/dependencyUpdates/report.json").text)
        assert dependencyReport.outdated.count == 0: "There are outdated dependencies in build.gradle!\n Run ./gradlew dependencyUpdates to see which"
    }
}

clean {
    delete "src/main/gen"
}

processResources {
    filteringCharset = 'UTF-8'

    filesMatching("build.properties") {
        expand(version: project.version,
                "year": String.valueOf(Calendar.getInstance().get(Calendar.YEAR)),
                "authors": new File('AUTHORS').readLines().findAll { !it.startsWith("#") }.join(", "),
                "developers": new File('DEVELOPERS').readLines().findAll { !it.startsWith("#") }.join(", "),
                "azureInstrumentationKey": System.getenv('AzureInstrumentationKey'),
                "minRequiredJavaVersion": minRequiredJavaVersion,
                "allowJava9": allowJava9

        )
        filteringCharset = 'UTF-8'
    }

    filesMatching("resource/**/meta.xml") {
        expand version: project.version
    }
}


task generateSource(dependsOn: ["generateBstGrammarSource",
                                "generateSearchGrammarSource",
                                "generateMedlineSource",
                                "generateBibtexmlSource",
                                "generateEndnoteSource",
                                "generateModsSource"]) {
    group = 'JabRef'
    description 'Generates all Java source files.'
}

task generateBstGrammarSource(type: org.jabref.build.antlr.AntlrTask) {
    group = "JabRef"
    description = 'Generates BstLexer.java and BstParser.java from the Bst.g grammar file using antlr3.'

    antlr = ANTLR3
    inputFile = 'src/main/antlr3/org/jabref/bst/Bst.g'
    outputDir = 'src/main/gen/org/jabref/logic/bst/'
}

task generateSearchGrammarSource(type: org.jabref.build.antlr.AntlrTask) {
    group = 'JabRef'
    description = "Generates java files for Search.g antlr4."

    antlr = ANTLR4
    inputFile = "src/main/antlr4/org/jabref/search/Search.g4"
    outputDir = "src/main/gen/org/jabref/search"
    javaPackage = "org.jabref.search"
}

task generateMedlineSource(type: XjcTask) {
    group = 'JabRef'
    description = "Generates java files for the medline importer."

    schemaFile = "src/main/resources/xjc/medline/medline.xsd"
    outputDirectory = "src/main/gen/"
    javaPackage = "org.jabref.logic.importer.fileformat.medline"
}

task generateBibtexmlSource(type: XjcTask) {
    group = 'JabRef'
    description = "Generates java files for the bibtexml importer."

    schemaFile = "src/main/resources/xjc/bibtexml/bibtexml.xsd"
    outputDirectory = "src/main/gen"
    javaPackage = "org.jabref.logic.importer.fileformat.bibtexml"
}

task generateEndnoteSource(type: XjcTask) {
    group = 'JabRef'
    description = "Generates java files for the endnote importer."

    schemaFile = "src/main/resources/xjc/endnote/RSXML.dtd"
    outputDirectory = "src/main/gen/"
    javaPackage = "org.jabref.logic.importer.fileformat.endnote"
    arguments = '-dtd'
}

task generateModsSource(type: XjcTask) {
    group = 'JabRef'
    description = "Generates java files for the mods importer."

    schemaFile = "src/main/resources/xjc/mods/mods-3-7.xsd"
    bindingFile = "src/main/resources/xjc/mods/mods-binding.xjb"
    outputDirectory = "src/main/gen/"
    javaPackage = "org.jabref.logic.importer.fileformat.mods"
    arguments = '-npa'
}

tasks.withType(JavaCompile) {
    // use UTF-8
    options.encoding = 'UTF-8'

    // ignore annotation processor from log4j2
    options.compilerArgs += '-proc:none'
}

compileJava {
    options.compilerArgs << "-Xlint:none"
    dependsOn "generateSource"

    moduleOptions {
        // TODO: Remove access to internal api
        addExports = [
                'javafx.controls/com.sun.javafx.scene.control' : 'org.jabref',
                'org.controlsfx.controls/impl.org.controlsfx.skin' : 'org.jabref'
        ]
    }
}

run {
    // TODO: Remove access to internal api
    jvmArgs '--add-exports', 'javafx.controls/com.sun.javafx.scene.control=org.jabref',
            '--add-exports', 'org.controlsfx.controls/impl.org.controlsfx.skin=org.jabref',
            '--add-opens', 'javafx.controls/javafx.scene.control=org.jabref',
            '--add-opens', 'org.controlsfx.controls/org.controlsfx.control.textfield=org.jabref',
            // Not sure why we need to restate the controlfx exports
            // Taken from here: https://github.com/controlsfx/controlsfx/blob/9.0.0/build.gradle#L1
            "--add-exports", "javafx.graphics/com.sun.javafx.scene=org.controlsfx.controls",
            "--add-exports", "javafx.graphics/com.sun.javafx.scene.traversal=org.controlsfx.controls",
            "--add-exports", "javafx.graphics/com.sun.javafx.css=org.controlsfx.controls",
            "--add-exports", "javafx.controls/com.sun.javafx.scene.control.behavior=org.controlsfx.controls",
            "--add-exports", "javafx.controls/com.sun.javafx.scene.control=org.controlsfx.controls",
            "--add-exports", "javafx.controls/com.sun.javafx.scene.control.inputmap=org.controlsfx.controls",
            "--add-exports", "javafx.base/com.sun.javafx.event=org.controlsfx.controls",
            "--add-exports", "javafx.base/com.sun.javafx.collections=org.controlsfx.controls",
            "--add-exports", "javafx.base/com.sun.javafx.runtime=org.controlsfx.controls",
            "--add-exports", "javafx.web/com.sun.webkit=org.controlsfx.controls",
            "--add-exports", "javafx.graphics/com.sun.javafx.css=org.controlsfx.controls",
            "--add-opens", "javafx.controls/javafx.scene.control.skin=org.controlsfx.controls",
            "--add-opens", "javafx.graphics/javafx.scene=org.controlsfx.controls"

    // TODO: The following code should have the same affect as the above one, but doesn't work for some reason
    // https://github.com/java9-modularity/gradle-modules-plugin/issues/89
    moduleOptions {
        addExports = [
                'javafx.controls/com.sun.javafx.scene.control' : 'org.jabref',
                'org.controlsfx.controls/impl.org.controlsfx.skin' : 'org.jabref'
        ]

        addOpens = [
                'javafx.controls/javafx.scene.control' : 'org.jabref',
                'org.controlsfx.controls/org.controlsfx.control.textfield' : 'org.jabref'
        ]
    }
}

javadoc {
    options {
        encoding = 'UTF-8'
        version = true
        author = true
    }
}

localization.script = 'scripts/syncLang.py'

// Test tasks
test {
    useJUnitPlatform {
        excludeTags 'DatabaseTest', 'FetcherTest', 'GUITest', 'org.jabref.testutils.category.FetcherTest', 'org.jabref.testutils.category.GUITest'
    }

    testLogging {
        // set options for log level LIFECYCLE
        events "failed"
        exceptionFormat "full"
    }
}

task databaseTest(type: Test) {
    useJUnit {
        includeCategories 'org.jabref.testutils.category.DatabaseTest'
    }
}

task fetcherTest(type: Test) {
    useJUnit {
        includeCategories 'org.jabref.testutils.category.FetcherTest'
    }
}

task guiTest(type: Test) {
    useJUnit {
        includeCategories 'org.jabref.testutils.category.GUITest'
    }
}

// Test result tasks
task copyTestResources(type: Copy) {
    from "${projectDir}/src/test/resources"
    into "${buildDir}/classes/test"
}
processTestResources.dependsOn copyTestResources

tasks.withType(Test) {
    reports.html.destination = file("${reporting.baseDir}/${name}")

    jacoco {
        append = true
    }
}

task jacocoMerge(type: JacocoMerge) {
    executionData file("$buildDir/jacoco/test.exec"), file("$buildDir/jacoco/databaseTest.exec"), file("$buildDir/jacoco/fetcherTest.exec")
    dependsOn test, databaseTest, fetcherTest
}

jacocoTestReport {
    executionData jacocoMerge.destinationFile
    dependsOn jacocoMerge

    reports {
        xml.enabled = true // coveralls plugin depends on xml format report
        html.enabled = true
    }
}

// Code quality tasks
checkstyle {
    // will only run when called explicitly from the command line
    sourceSets = []
}

/*
modernizer {
    // We have more than 20 issues, which are not fixed yet. Nevertheless, we produce the modernizer output.
    // See https://github.com/andrewgaul/modernizer-maven-plugin for more information on modernizer
    failOnViolations = false
}
*/

// Release tasks
shadowJar {
    transform(com.github.jengelman.gradle.plugins.shadow.transformers.Log4j2PluginsCacheFileTransformer)
    classifier 'fat'
    zip64 true
}

/*
 * Changes project.version to VERSION--snapshot--DATE--GIT_HASH
 */
if (hasProperty('dev')) {
    String command = "git log --pretty=format:%cd--%h -n 1 --date=short"
    String commitInfo = ""
    if (OperatingSystem.current().isWindows()) {
        commitInfo = "cmd /c $command".execute().in.text
    } else {
        commitInfo = command.execute().in.text
    }

    // determine branch
    command = "git symbolic-ref -q --short HEAD"
    String branchName = ""
    if (OperatingSystem.current().isWindows()) {
        branchName = "cmd /c $command".execute().in.text
    } else {
        branchName = command.execute().in.text
    }
    // A newline is returned. Remove it. (trim())
    // In the context of github, the branch name could be something like "pull/277"
    // "/" is an illegal character. To be safe, all illegal filename characters are replaced by "_"
    // http://stackoverflow.com/a/15075907/873282 describes the used pattern.
    branchName = branchName.trim().replaceAll("[^a-zA-Z0-9.-]", "_")

    // hack string
    // first the date (%cd), then the branch name, and finally the commit id (%h)
    String infoString = commitInfo.substring(0, 10) + "--" + branchName + "--" + commitInfo.substring(12)

    project.version += "--snapshot--" + infoString
}

install4j {
    installDir = file(project.ext.install4jDir)
}

task generateFinalJabRefPS1File(type: Copy) {
    from('buildres') {
        include 'JabRef.ps1'
    }
    into 'build'
    filter(org.apache.tools.ant.filters.ReplaceTokens, tokens: [jabRefJarFileName: jar.archiveName])
}

// has to be defined AFTER 'dev' things to have the correct project.version
task media(type: com.install4j.gradle.Install4jTask, dependsOn: ["releaseJar", "generateFinalJabRefPS1File"]) {
    projectFile = file('jabref.install4j')
    release = project.version
    winKeystorePassword = System.getenv('CERTIFICATE_PW')
    macKeystorePassword = System.getenv('CERTIFICATE_PW')
    variables = [
            versionFourDots: project.ext.threeDotVersion,
            buildFileName  : jar.archiveName,
            version        : project.version
    ]

    doLast {
        copy {
            from "build/install4j"
            into "build/releases"
        }
    }
}


task release(dependsOn: ["media", "releaseJar"]) {
    group = 'JabRef - Release'
    description 'Creates a release for all target platforms.'
}

task releaseJar(dependsOn: "shadowJar") {
    group = 'JabRef - Release'
    description "Creates a Jar release."
    doLast {
        copy {
            from("$buildDir/libs/JabRef-${project.version}-fat.jar")
            into("$buildDir/releases")
            rename { String fileName ->
                fileName.replace('-fat', '')
            }
        }
        // set executable with read permissions (first true) and for all (false)
        file("$buildDir/releases/JabRef-${project.version}.jar").setExecutable(true, false)
    }
}

task snapJar(dependsOn: "releaseJar", type: Delete) {
    delete fileTree(dir: "$buildDir/releases/", exclude: "JabRef-${project.version}.jar")
}

jlink {
    options = ['--strip-debug', '--compress', '2', '--no-header-files', '--no-man-pages']
    launcher {
        name = 'JabRefMain'
    }

    addOptions("--bind-services")

    // TODO: Remove the following as soon as the dependencies are update
    // forceMerge is usually needed when some non-modular artifacts in the dependency graph use code that was previously part of the JDK
    // but it was removed in the newer releases.
    // The pom.xml associated with such a non-modular artifact does not mention that the artifact depends on the removed code
    // (because the artifact was published when this code was still available in the JDK).
    forceMerge "javafx"
    forceMerge "controlsfx", "bcprov", "jaxb", "javax", "istack", "stax", "log4j"

    // TODO: Remove the following correction to the merged module
    // The module descriptor automatically generated by the plugin for the merged module contained some invalid entries.
    // Execute ./gradlew suggestMergedModuleInfo and include the incorrect directives here.
    mergedModule {
        requires 'java.logging'
        requires 'jdk.xml.dom'
        requires 'java.sql'
        requires 'java.rmi'
        requires 'java.xml'
        requires 'com.sun.xml.txw2'
        requires 'java.desktop'
        requires 'java.security.jgss'
        requires 'jdk.jsobject'
        requires 'jdk.unsupported'
        requires 'java.management'
        requires 'java.naming'
        requires 'jdk.unsupported.desktop'
        requires 'java.security.sasl'
        requires 'java.scripting'
        requires 'java.datatransfer'
        requires 'java.compiler'
        requires 'java.transaction.xa'
        requires 'com.sun.xml.fastinfoset'
        requires 'org.slf4j'
        uses 'com.airhacks.afterburner.injection.PresenterFactory'
        uses 'org.controlsfx.glyphfont.GlyphFont'
        uses 'com.airhacks.afterburner.views.ResourceLocator'
        provides 'java.sql.Driver' with 'org.postgresql.Driver'
        provides 'org.controlsfx.glyphfont.GlyphFont' with 'org.controlsfx.glyphfont.FontAwesome'
        provides 'org.apache.commons.logging.LogFactory' with 'org.apache.logging.log4j.jcl.LogFactoryImpl'
        provides 'org.slf4j.spi.SLF4JServiceProvider' with 'org.apache.logging.slf4j.SLF4JServiceProvider'
        provides 'javax.annotation.processing.Processor' with 'org.apache.logging.log4j.core.config.plugins.processor.PluginProcessor'
        provides 'com.microsoft.applicationinsights.core.dependencies.io.grpc.ServerProvider' with 'com.microsoft.applicationinsights.core.dependencies.io.grpc.netty.shaded.io.grpc.netty.NettyServerProvider'
        provides 'com.microsoft.applicationinsights.core.dependencies.io.grpc.NameResolverProvider' with 'com.microsoft.applicationinsights.core.dependencies.io.grpc.internal.DnsNameResolverProvider'
        provides 'java.security.Provider' with 'org.bouncycastle.jce.provider.BouncyCastleProvider', 'org.bouncycastle.pqc.jcajce.provider.BouncyCastlePQCProvider'
        provides 'com.microsoft.applicationinsights.core.dependencies.io.grpc.ManagedChannelProvider' with 'com.microsoft.applicationinsights.core.dependencies.io.grpc.netty.shaded.io.grpc.netty.NettyChannelProvider'
    }

    jpackage {
        // Download from https://jdk.java.net/jpackage/ and change path accordingly
        jpackageHome = 'H:\\Downloading\\openjdk-13-jpackage+49_windows-x64_bin\\jdk-13'
    }
}

jmh {
    warmupIterations = 5
    iterations = 10
    fork = 2
}

// Source: https://stackoverflow.com/a/44168582/873282
task downloadDependencies {
    description "Pre-downloads *most* dependencies"
    doLast {
        configurations.getAsMap().each { name, config ->
            println "Retrieving dependencies for $name"
            try {
                config.files
            } catch (e) {
                // some cannot be resolved, just log them
                project.logger.info e.message
            }
        }
    }
}

task bundleLibreOffice(type: Jar) {
    from configurations.libreoffice.collect { zipTree it }

    manifest {
        attributes 'Automatic-Module-Name': 'org.jabref.thirdparty.libreoffice'
    }

    destinationDir = file('lib')
    archiveName = 'libreoffice.jar'
}<|MERGE_RESOLUTION|>--- conflicted
+++ resolved
@@ -19,26 +19,17 @@
 }
 
 plugins {
-<<<<<<< HEAD
     id 'application'
-    id 'com.gradle.build-scan' version '2.3'
+    id 'com.gradle.build-scan' version '2.4.1'
     id 'com.install4j.gradle' version '8.0.1'
-=======
-    id 'com.gradle.build-scan' version '2.4.1'
-    id 'com.install4j.gradle' version '7.0.12'
->>>>>>> ee01d519
     id 'com.github.johnrengelman.shadow' version '5.1.0'
     id "com.simonharrer.modernizer" version '1.8.0-1'
     id 'me.champeau.gradle.jmh' version '0.4.8'
     id 'net.ltgt.errorprone' version '0.8.1'
-<<<<<<< HEAD
-    id 'com.github.ben-manes.versions' version '0.21.0'
+    id 'com.github.ben-manes.versions' version '0.22.0'
     id 'org.javamodularity.moduleplugin' version '1.5.0'
     id 'org.openjfx.javafxplugin' version '0.0.7'
     id 'org.beryx.jlink' version '2.10.4'
-=======
-    id 'com.github.ben-manes.versions' version '0.22.0'
->>>>>>> ee01d519
 }
 
 // use the gradle build scan feature: https://scans.gradle.com/get-started
@@ -177,19 +168,11 @@
     compile 'com.mashape.unirest:unirest-java:1.4.9'
 
     // >1.8.0-beta is required for java 9 compatibility
-<<<<<<< HEAD
-    compile 'org.slf4j:slf4j-api:1.8.0-beta4'
-    compile 'org.apache.logging.log4j:log4j-slf4j18-impl:2.12.0'
-    compile 'org.apache.logging.log4j:log4j-jcl:2.12.0'
-    compile 'org.apache.logging.log4j:log4j-api:2.12.0'
-    compile 'org.apache.logging.log4j:log4j-core:2.12.0'
-=======
     compile 'org.slf4j:slf4j-api:2.0.0-alpha0'
     compile 'org.apache.logging.log4j:log4j-slf4j18-impl:2.12.1'
     compile 'org.apache.logging.log4j:log4j-jcl:2.12.1'
     compile 'org.apache.logging.log4j:log4j-api:2.12.1'
     compile 'org.apache.logging.log4j:log4j-core:2.12.1'
->>>>>>> ee01d519
 
     compile 'de.undercouch:citeproc-java:1.0.1'
 
@@ -209,27 +192,17 @@
     testRuntimeOnly 'org.junit.vintage:junit-vintage-engine:5.5.1'
     testCompile 'org.junit.platform:junit-platform-launcher:1.5.1'
 
+    testCompile 'net.bytebuddy:byte-buddy-parent:1.9.13'
     testRuntime 'org.apache.logging.log4j:log4j-core:2.12.0'
-<<<<<<< HEAD
-    testRuntime 'org.apache.logging.log4j:log4j-jul:2.12.0'
-    testCompile 'net.bytebuddy:byte-buddy-parent:1.9.13'
+    testRuntime 'org.apache.logging.log4j:log4j-jul:2.12.1'
     testCompile 'org.mockito:mockito-core:3.0.0'
-    //testCompile 'com.github.tomakehurst:wiremock:2.24.0'
+    //testCompile 'com.github.tomakehurst:wiremock:2.24.1'
     testCompile 'org.reflections:reflections:0.9.11'
     testCompile 'org.xmlunit:xmlunit-core:2.6.3'
     testCompile 'org.xmlunit:xmlunit-matchers:2.6.3'
-    //testRuntime 'com.tngtech.archunit:archunit-junit5-engine:0.10.2'
     testCompile 'com.tngtech.archunit:archunit-junit5-api:0.10.2'
-=======
-    testRuntime 'org.apache.logging.log4j:log4j-jul:2.12.1'
-    testCompile 'org.mockito:mockito-core:3.0.0'
-    testCompile 'com.github.tomakehurst:wiremock:2.24.1'
-    testCompile 'org.reflections:reflections:0.9.11'
-    testCompile 'org.xmlunit:xmlunit-core:2.6.3'
-    testCompile 'org.xmlunit:xmlunit-matchers:2.6.3'
-    testRuntime 'com.tngtech.archunit:archunit-junit5-engine:0.11.0'
+    //testRuntime 'com.tngtech.archunit:archunit-junit5-engine:0.11.0'
     testCompile 'com.tngtech.archunit:archunit-junit5-api:0.11.0'
->>>>>>> ee01d519
     testCompile "org.testfx:testfx-core:4.0.+"
     testCompile "org.testfx:testfx-junit5:4.0.+"
 
