import groovy.json.JsonSlurper
import org.gradle.internal.os.OperatingSystem

// to update the gradle wrapper, execute
// ./gradlew wrapper --gradle-version=4.4.1 --distribution-type=bin

buildscript {
    repositories {
        mavenLocal()
        jcenter()
        maven {
            url 'https://oss.sonatype.org/content/groups/public'
        }
    }
}

plugins {
    id 'com.gradle.build-scan' version '1.15.1'
    id 'com.install4j.gradle' version '7.0.6'
    id 'com.github.johnrengelman.shadow' version '2.0.4'
    id "de.sebastianboegl.shadow.transformer.log4j" version "2.1.1"
    id "com.simonharrer.modernizer" version '1.6.0-1'
<<<<<<< HEAD
    id 'me.champeau.gradle.jmh' version '0.4.6'
    id 'com.zyxist.chainsaw' version '0.3.1'
    //id 'net.ltgt.errorprone' version '0.0.14'
=======
    id 'me.champeau.gradle.jmh' version '0.4.7'
    id 'net.ltgt.errorprone' version '0.0.14'
>>>>>>> f9799d44
    id 'com.github.ben-manes.versions' version '0.20.0'
}

// use the gradle build scan feature: https://scans.gradle.com/get-started
buildScan {
    licenseAgreementUrl = 'https://gradle.com/terms-of-service'
    licenseAgree = 'yes'
}

apply plugin: 'java'
apply plugin: 'application'
apply plugin: 'project-report'
apply plugin: 'jacoco'
apply plugin: 'install4j'
apply plugin: 'me.champeau.gradle.jmh'
apply plugin: 'checkstyle'

apply from: 'eclipse.gradle'
apply from: 'localization.gradle'
apply from: 'xjc.gradle'

group = "org.jabref"
version = "5.0-dev"
project.ext.threeDotVersion = "5.0.0.0"
project.ext.install4jDir = hasProperty("install4jDir") ? getProperty("install4jDir") : (OperatingSystem.current().isWindows() ? 'C:/Program Files/install4j7' : 'install4j7')
sourceCompatibility = 9
targetCompatibility = 9
mainClassName = "org.jabref.JabRefMain"
javaModule.name ="org.jabref"


// These are the Java version requirements we will check on each start of JabRef
ext.minRequiredJavaVersion = "1.8.0_171"
ext.allowJava9 = true

sourceSets {
    main {
        java {
            srcDirs = ["src/main/java", "src/main/gen"]
        }

        resources {
            srcDirs = ["src/main/java", "src/main/resources"]
        }
    }
}

repositories {
    mavenLocal()
    jcenter()
    maven {
        url 'https://oss.sonatype.org/content/groups/public'
    }
}

configurations {
    antlr3
    antlr4

    compile {
        exclude group: 'com.google.code.findbugs', module: 'jsr305'
    }
}

dependencies {
    // Include all jar-files in the 'lib' folder as dependencies
    compile fileTree(dir: 'lib', includes: ['*.jar'])

    compile 'com.jgoodies:jgoodies-common:1.8.1'
    compile 'com.jgoodies:jgoodies-forms:1.9.0'

    compile 'org.apache.pdfbox:pdfbox:2.0.11'
    compile 'org.apache.pdfbox:fontbox:2.0.11'
    compile 'org.apache.pdfbox:xmpbox:2.0.11'

    // required for reading write-protected PDFs - see https://github.com/JabRef/jabref/pull/942#issuecomment-209252635
    compile 'org.bouncycastle:bcprov-jdk15on:1.60'

    compile 'commons-cli:commons-cli:1.4'

    // TODO: LibreOffice has a split package, temporarily removed
    /*compile "org.libreoffice:juh:5.4.2"
    compile "org.libreoffice:jurt:5.4.2"
    compile "org.libreoffice:ridl:5.4.2"
    compile "org.libreoffice:unoil:5.4.2"*/

    compile 'io.github.java-diff-utils:java-diff-utils:2.2.0'
    compile 'info.debatty:java-string-similarity:1.1.0'

    antlr3 'org.antlr:antlr:3.5.2'
    compile 'org.antlr:antlr-runtime:3.5.2'

    antlr4 'org.antlr:antlr4:4.7.1'
    compile 'org.antlr:antlr4-runtime:4.7.1'

    // VersionEye states that 6.0.5 is the most recent version, but http://dev.mysql.com/downloads/connector/j/ shows that as "Development Release"
    compile 'mysql:mysql-connector-java:5.1.46'

    compile 'org.postgresql:postgresql:42.2.4'

    compile 'net.java.dev.glazedlists:glazedlists_java15:1.9.1'

    compile 'com.google.guava:guava:25.1-jre'

    compile group: 'javax.annotation', name: 'javax.annotation-api', version: '1.3.2'

    // JavaFX stuff
    compile 'de.jensd:fontawesomefx-materialdesignfont:1.7.22-4'
    compile 'de.jensd:fontawesomefx-commons:9.1.2'
    compile 'de.saxsys:mvvmfx-validation:1.7.0'
    compile 'de.saxsys:mvvmfx:1.7.0'
    compile 'org.fxmisc.easybind:easybind:1.0.3'
    compile 'org.fxmisc.flowless:flowless:0.6.1'
    compile 'org.fxmisc.richtext:richtextfx:0.9.0'
//    compile 'com.sibvisions.external.jvxfx:dndtabpane:0.1'
    compile 'javax.inject:javax.inject:1'

    // Cannot be updated to 9.*.* until Jabref works with Java 9
    compile 'org.controlsfx:controlsfx:9.0.0'

    compile 'org.jsoup:jsoup:1.11.3'
    compile 'com.mashape.unirest:unirest-java:1.4.9'

    // >1.8.0-beta is required for java 9 compatibility
    compile 'org.slf4j:slf4j-api:1.8.0-beta2'
    compile 'org.apache.logging.log4j:log4j-slf4j-impl:2.11.0'
    compile 'org.apache.logging.log4j:log4j-jcl:2.11.0'
    compile 'org.apache.logging.log4j:log4j-api:2.11.0'
    compile 'org.apache.logging.log4j:log4j-core:2.11.0'

    // need to use snapshots as the stable version is from 2013 and doesn't support v1.0.1 CitationStyles
    compile 'org.citationstyles:styles:1.0.1-SNAPSHOT'
    compile 'org.citationstyles:locales:1.0.1-SNAPSHOT'
    compile 'de.undercouch:citeproc-java:1.0.1'

    // JAX-B is considered JavaEE API and is no longer part of JavaSE (JDK 9)
    compile group: 'javax.xml.bind', name: 'jaxb-api', version: '2.3.0'
    compile group: 'com.sun.xml.bind', name: 'jaxb-core', version: '2.3.0'

// TODO: recognized as 'latex2unicode.2.12', which is an invalid module name, temporarily removed
//    compile 'com.github.tomtung:latex2unicode_2.12:0.2.2'

    // can not upgrade to 2.* for Java 9 https://github.com/Microsoft/ApplicationInsights-Java/issues/661
    compile group: 'com.microsoft.azure', name: 'applicationinsights-core', version: '1.0.10'
    compile group: 'com.microsoft.azure', name: 'applicationinsights-logging-log4j2', version: '1.0.10'

    testImplementation 'org.junit.jupiter:junit-jupiter-api:5.2.0'
    testCompile 'org.junit.jupiter:junit-jupiter-params:5.2.0'
    testRuntimeOnly 'org.junit.jupiter:junit-jupiter-engine:5.2.0'
    testRuntimeOnly 'org.junit.vintage:junit-vintage-engine:5.2.0'
    testCompile 'org.junit.platform:junit-platform-launcher:1.2.0'
    testCompile 'org.junit-pioneer:junit-pioneer:0.1.2'
    testRuntime 'org.apache.logging.log4j:log4j-core:2.11.0'
    testRuntime 'org.apache.logging.log4j:log4j-jul:2.11.0'
    testCompile 'org.mockito:mockito-core:2.19.1'
    testCompile 'com.github.tomakehurst:wiremock:2.18.0'
    testCompile 'org.assertj:assertj-swing-junit:3.8.0'
    testCompile 'org.reflections:reflections:0.9.11'
    testCompile 'org.xmlunit:xmlunit-core:2.6.0'
    testCompile 'org.xmlunit:xmlunit-matchers:2.6.0'
    testCompile 'com.tngtech.archunit:archunit-junit:0.8.2'
    testCompile "org.testfx:testfx-core:4.0.+"
    testCompile "org.testfx:testfx-junit5:4.0.+"

    checkstyle 'com.puppycrawl.tools:checkstyle:8.11'
}

jacoco {
    toolVersion = '0.8.1'
}

dependencyUpdates {
    outputFormatter = "json"
}

//We have to use this as long as junit-pioneer has no official release
dependencyUpdates.revision = 'integration'

// We have some dependencies which cannot be updated due to various reasons.
dependencyUpdates.resolutionStrategy = {
    componentSelection { rules ->
        rules.all { ComponentSelection selection ->
            if ( selection.candidate.module!="javax.inject"  && selection.candidate.version ==~ /[0-9].*SNAPSHOT/ ) {
                selection.reject("Ignore SNAPSHOT releases")
            }
        }
        rules.withModule("org.controlsfx:controlsfx") { ComponentSelection selection ->
            if (selection.candidate.version ==~ /9.*/) { // Reject version 9 or higher
                 selection.reject("Cannot be updated to 9.*.* until Jabref works with Java 9")
            }
        }
		rules.withModule("com.github.tomtung:latex2unicode_2.12") { ComponentSelection selection ->
            if (selection.candidate.version ==~ /0.2.2/) { // Reject version higher than 2.0.2
                 selection.reject("Cannot be updated to 0.2.4 until JabRef is prepared for it")
            }
        }
        rules.withModule("de.jensd:fontawesomefx-materialdesignfont") { ComponentSelection selection ->
            if (selection.candidate.version ==~ /2.*/) {
                selection.reject("Cannot be upgraded to version 2")
            }
        }
        rules.withModule("mysql:mysql-connector-java") { ComponentSelection selection ->
            if (selection.candidate.version ==~ /[6-9].*/) {
                selection.reject("http://dev.mysql.com/downloads/connector/j/ lists the version 5.* as last stable version.")
            }
        }

    }
}

task checkOutdatedDependencies(dependsOn: dependencyUpdates) {
    doLast {
        def dependencyReport = new JsonSlurper().parseText(new File("build/dependencyUpdates/report.json").text)
        assert dependencyReport.outdated.count == 0: "There are outdated dependencies in build.gradle!\n Run ./gradlew dependencyUpdates to see which"
    }
}

clean {
    delete "src/main/gen"
}

processResources {
    filteringCharset = 'UTF-8'

    filesMatching("build.properties") {
        expand(version: project.version,
                "year": String.valueOf(Calendar.getInstance().get(Calendar.YEAR)),
                "authors": new File('AUTHORS').readLines().findAll { !it.startsWith("#") }.join(", "),
                "developers": new File('DEVELOPERS').readLines().findAll { !it.startsWith("#") }.join(", "),
                "azureInstrumentationKey": System.getenv('AzureInstrumentationKey'),
                "minRequiredJavaVersion": minRequiredJavaVersion,
                "allowJava9": allowJava9

        )
        filteringCharset = 'UTF-8'
    }

    filesMatching("resource/**/meta.xml") {
        expand version: project.version
    }
}


task generateSource(dependsOn: ["generateBstGrammarSource", "generateSearchGrammarSource"]) {
    group = 'JabRef'
    description 'Generates all Java source files.'
}

task generateBstGrammarSource(type: JavaExec) {
    group 'JabRef'
    description 'Generates BstLexer.java and BstParser.java from the Bst.g grammar file using antlr3.'

    File antlrSource = file('src/main/antlr3/org/jabref/bst/Bst.g')

    inputs.file antlrSource
    outputs.file file('src/main/gen/org/jabref/logic/bst/BstLexer.java')
    outputs.file file('src/main/gen/org/jabref/logic/bst/BstParser.java')

    main = 'org.antlr.Tool'
    classpath = configurations.antlr3
    args = ["-o", file('src/main/gen/org/jabref/logic/bst/'), antlrSource]
}

task generateSearchGrammarSource(type: JavaExec) {
    String grammarFile = "Search"

    group 'JabRef'
    description "Generates java files for ${grammarFile}.g antlr4."

    String packagePath = "org/jabref/search"
    File antlrPath = file("src/main/antlr4")
    File genPath = file("src/main/gen")

    File antlrSource = file("$antlrPath/$packagePath/${grammarFile}.g4")
    File destinationDir = file("$genPath/$packagePath")

    inputs.file antlrSource
    outputs.file file("$destinationDir/${grammarFile}Parser.java")
    outputs.file file("$destinationDir/${grammarFile}Lexer.java")
    outputs.file file("$destinationDir/${grammarFile}Visitor.java")
    outputs.file file("$destinationDir/${grammarFile}BaseVisitor.java")
    outputs.file file("$destinationDir/${grammarFile}.tokens")
    outputs.file file("$destinationDir/${grammarFile}Lexer.tokens")

    main = 'org.antlr.v4.Tool'
    classpath = configurations.antlr4
    args = ["-o", destinationDir, "-visitor", "-no-listener", "-package", "org.jabref.search", antlrSource]
}

compileJava {
    options.encoding = 'UTF-8'
    options.compilerArgs << "-Xlint:none"
}
compileJava.dependsOn "generateSource"

compileTestJava {
    options.encoding = 'UTF-8'
}

javadoc {
    options {
        encoding = 'UTF-8'
        version = true
        author = true
    }
}

// Test tasks
test {
    useJUnitPlatform {
        excludeTags 'DatabaseTest', 'FetcherTest', 'GUITest', 'org.jabref.testutils.category.FetcherTest', 'org.jabref.testutils.category.GUITest'
    }

    testLogging {
        // set options for log level LIFECYCLE
        events "failed"
        exceptionFormat "full"
    }
}

task databaseTest(type: Test) {
    useJUnit {
        includeCategories 'org.jabref.testutils.category.DatabaseTest'
    }
}

task fetcherTest(type: Test) {
    useJUnit {
        includeCategories 'org.jabref.testutils.category.FetcherTest'
    }
}

task guiTest(type: Test) {
    useJUnit {
        includeCategories 'org.jabref.testutils.category.GUITest'
    }
}

// Test result tasks
task copyTestResources(type: Copy) {
    from "${projectDir}/src/test/resources"
    into "${buildDir}/classes/test"
}
processTestResources.dependsOn copyTestResources

tasks.withType(Test) {
    reports.html.destination = file("${reporting.baseDir}/${name}")

    jacoco {
        append = true
    }
}

task jacocoMerge(type: JacocoMerge) {
    executionData file("$buildDir/jacoco/test.exec"), file("$buildDir/jacoco/databaseTest.exec"), file("$buildDir/jacoco/fetcherTest.exec")
    dependsOn test, databaseTest, fetcherTest
}

jacocoTestReport {
    executionData jacocoMerge.destinationFile
    dependsOn jacocoMerge

    reports {
        xml.enabled = true // coveralls plugin depends on xml format report
        html.enabled = true
    }
}

// Code quality tasks
checkstyle {
    // do not use other packages for checkstyle, excluding gen(erated) sources
    checkstyleMain.source = "src/main/java"
    toolVersion = '8.5'

    // do not perform checkstyle checks by default
    sourceSets = []
}

modernizer {
    // We have more than 20 issues, which are not fixed yet. Nevertheless, we produce the modernizer output.
    // See https://github.com/andrewgaul/modernizer-maven-plugin for more information on modernizer
    failOnViolations = false
}

// Release tasks
shadowJar {
    classifier 'fat'
}

/*
 * Changes project.version to VERSION--snapshot--DATE--GIT_HASH
 */
if (hasProperty('dev')) {
    String command = "git log --pretty=format:%cd--%h -n 1 --date=short"
    String commitInfo = ""
    if (OperatingSystem.current().isWindows()) {
        commitInfo = "cmd /c $command".execute().in.text
    } else {
        commitInfo = command.execute().in.text
    }

    // determine branch
    command = "git symbolic-ref -q --short HEAD"
    String branchName = ""
    if (OperatingSystem.current().isWindows()) {
        branchName = "cmd /c $command".execute().in.text
    } else {
        branchName = command.execute().in.text
    }
    // A newline is returned. Remove it. (trim())
    // In the context of github, the branch name could be something like "pull/277"
    // "/" is an illegal character. To be safe, all illegal filename characters are replaced by "_"
    // http://stackoverflow.com/a/15075907/873282 describes the used pattern.
    branchName = branchName.trim().replaceAll("[^a-zA-Z0-9.-]", "_")

    // hack string
    // first the date (%cd), then the branch name, and finally the commit id (%h)
    String infoString = commitInfo.substring(0, 10) + "--" + branchName + "--" + commitInfo.substring(12)

    project.version += "--snapshot--" + infoString
}

install4j {
    installDir = file(project.ext.install4jDir)
}

task generateFinalJabRefPS1File(type: Copy) {
    from('buildres') {
        include 'JabRef.ps1'
    }
    into 'build'
    filter(org.apache.tools.ant.filters.ReplaceTokens, tokens: [jabRefJarFileName: jar.archiveName])
}

// has to be defined AFTER 'dev' things to have the correct project.version
task media(type: com.install4j.gradle.Install4jTask, dependsOn: ["releaseJar", "generateFinalJabRefPS1File"]) {
    projectFile = file('jabref.install4j')
    release = project.version
    winKeystorePassword = System.getenv('CERTIFICATE_PW')
    macKeystorePassword = System.getenv('CERTIFICATE_PW')
    variables = [
            versionFourDots: project.ext.threeDotVersion,
            buildFileName  : jar.archiveName,
            version        : project.version
    ]

    doLast {
        copy {
            from "build/install4j"
            into "build/releases"
        }
    }
}


task release(dependsOn: ["media", "releaseJar"]) {
    group = 'JabRef - Release'
    description 'Creates a release for all target platforms.'
}

task releaseJar(dependsOn: "shadowJar") {
    group = 'JabRef - Release'
    description "Creates a Jar release."
    doLast {
        copy {
            from("$buildDir/libs/JabRef-${project.version}-fat.jar")
            into("$buildDir/releases")
            rename { String fileName ->
                fileName.replace('-fat', '')
            }
        }
        // set executable with read permissions (first true) and for all (false)
        file("$buildDir/releases/JabRef-${project.version}.jar").setExecutable(true, false)
    }
}

task snapJar(dependsOn: "releaseJar", type: Delete) {
    delete fileTree(dir: "$buildDir/releases/", exclude: "JabRef-${project.version}.jar")
}

jmh {
    warmupIterations = 5
    iterations = 10
    fork = 2
}

// Source: https://stackoverflow.com/a/44168582/873282
task downloadDependencies {
  description "Pre-downloads *most* dependencies"
  doLast {
    configurations.getAsMap().each { name, config ->
      println "Retrieving dependencies for $name"
      try {
        config.files
      } catch (e) {
        // some cannot be resolved, just log them
        project.logger.info e.message
      }
    }
  }
}<|MERGE_RESOLUTION|>--- conflicted
+++ resolved
@@ -20,14 +20,9 @@
     id 'com.github.johnrengelman.shadow' version '2.0.4'
     id "de.sebastianboegl.shadow.transformer.log4j" version "2.1.1"
     id "com.simonharrer.modernizer" version '1.6.0-1'
-<<<<<<< HEAD
-    id 'me.champeau.gradle.jmh' version '0.4.6'
+    id 'me.champeau.gradle.jmh' version '0.4.7'
     id 'com.zyxist.chainsaw' version '0.3.1'
     //id 'net.ltgt.errorprone' version '0.0.14'
-=======
-    id 'me.champeau.gradle.jmh' version '0.4.7'
-    id 'net.ltgt.errorprone' version '0.0.14'
->>>>>>> f9799d44
     id 'com.github.ben-manes.versions' version '0.20.0'
 }
 
