--- conflicted
+++ resolved
@@ -172,10 +172,7 @@
 							Globals.lang("Import from SQL database"),
 							JOptionPane.INFORMATION_MESSAGE);					
 				}
-<<<<<<< HEAD
-				frame.output(Globals.lang("%0 databases will be imported", Integer.toString(databases.size())));
-=======
->>>>>>> 5aa03b2d
+
 			} catch (Exception ex) {
 				String preamble = "Could not import from SQL database for the following reason:";
 				errorMessage = SQLUtil.getExceptionMessage(ex);
@@ -205,12 +202,8 @@
 				pan.markBaseChanged();
 			}
 		}
-<<<<<<< HEAD
-		frame.output(Globals.lang("Imported %0 databases successfully", Integer.toString(databases.size())));
-=======
 		frame.output(Globals.lang("Imported %0 databases successfully",
 				Integer.toString(databases.size())));
->>>>>>> 5aa03b2d
 	}
 
 }