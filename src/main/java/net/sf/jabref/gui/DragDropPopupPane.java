/*  Copyright (C) 2003-2012 JabRef contributors.
    This program is free software; you can redistribute it and/or modify
    it under the terms of the GNU General Public License as published by
    the Free Software Foundation; either version 2 of the License, or
    (at your option) any later version.

    This program is distributed in the hope that it will be useful,
    but WITHOUT ANY WARRANTY; without even the implied warranty of
    MERCHANTABILITY or FITNESS FOR A PARTICULAR PURPOSE.  See the
    GNU General Public License for more details.

    You should have received a copy of the GNU General Public License along
    with this program; if not, write to the Free Software Foundation, Inc.,
    51 Franklin Street, Fifth Floor, Boston, MA 02110-1301 USA.
*/
package net.sf.jabref.gui;

import java.awt.event.MouseEvent;

import javax.swing.AbstractAction;
import javax.swing.JMenuItem;
import javax.swing.JPopupMenu;
import net.sf.jabref.logic.l10n.Localization;

/**
 * Adds popup functionality to DragDropPane
 *
 * Code inspired by http://forums.devx.com/showthread.php?t=151270
 */
public class DragDropPopupPane extends DragDropPane {

    private JPopupMenu popupMenu;


    public DragDropPopupPane(AbstractAction manageSelectorsAction, AbstractAction databasePropertiesAction,
            AbstractAction bibtexKeyPatternAction, AbstractAction closeDatabaseAction) {
        super();

        addMouseListener(new java.awt.event.MouseAdapter() {

            @Override
            public void mouseClicked(MouseEvent e) {
                tabClicked(e);
            }
        });

        initPopupMenu(manageSelectorsAction, databasePropertiesAction, bibtexKeyPatternAction, closeDatabaseAction);
    }

    private void initPopupMenu(AbstractAction manageSelectorsAction, AbstractAction databasePropertiesAction,
            AbstractAction bibtexKeyPatternAction, AbstractAction closeDatabaseAction) {
        popupMenu = new JPopupMenu();

        JMenuItem databasePropertiesBtn = new JMenuItem(Localization.lang("Database properties"));
        databasePropertiesBtn.addActionListener(databasePropertiesAction);
        popupMenu.add(databasePropertiesBtn);

        JMenuItem bibtexKeyPatternBtn = new JMenuItem(Localization.lang("Bibtex key patterns"));
        bibtexKeyPatternBtn.addActionListener(bibtexKeyPatternAction);
        popupMenu.add(bibtexKeyPatternBtn);

        JMenuItem manageSelectorsBtn = new JMenuItem(Localization.lang("Manage content selectors"));
        manageSelectorsBtn.addActionListener(manageSelectorsAction);
        popupMenu.add(manageSelectorsBtn);

        JMenuItem closeBtn = new JMenuItem(Localization.lang("Close"), IconTheme.JabRefIcon.CLOSE.getSmallIcon());
        closeBtn.addActionListener(closeDatabaseAction);
        popupMenu.add(closeBtn);
    }

    private void tabClicked(MouseEvent e) {
        if ((e.getButton() != MouseEvent.BUTTON1) && (e.getClickCount() == 1)) { // if is right-click

            // display popup near location of mouse click
            popupMenu.show(e.getComponent(), e.getX(), e.getY() - 10);
        }
    }

<<<<<<< HEAD
    private void closeSelectedTab() {
        // remove selected tab
        remove(getSelectedIndex());
    }
=======
>>>>>>> b56fe66d
}<|MERGE_RESOLUTION|>--- conflicted
+++ resolved
@@ -76,11 +76,8 @@
         }
     }
 
-<<<<<<< HEAD
     private void closeSelectedTab() {
         // remove selected tab
         remove(getSelectedIndex());
     }
-=======
->>>>>>> b56fe66d
 }