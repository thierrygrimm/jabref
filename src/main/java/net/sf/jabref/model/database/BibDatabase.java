--- conflicted
+++ resolved
@@ -467,11 +467,7 @@
     private static final Pattern RESOLVE_CONTENT_PATTERN = Pattern.compile(".*#[^#]+#.*");
 
 
-<<<<<<< HEAD
     private String resolveContent(String result, Set<String> usedIds, Set<String> allUsedIds) {
-=======
-    private String resolveContent(String result, Set<String> usedIds) {
->>>>>>> 513d4cd4
         String res = result;
         if (RESOLVE_CONTENT_PATTERN.matcher(res).matches()) {
             StringBuilder newRes = new StringBuilder();
