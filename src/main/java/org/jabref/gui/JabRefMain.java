--- conflicted
+++ resolved
@@ -124,12 +124,8 @@
         Globals.journalAbbreviationRepository = JournalAbbreviationLoader.loadRepository(preferences.getJournalAbbreviationPreferences());
 
         // Build list of Import and Export formats
-<<<<<<< HEAD
-        Globals.IMPORT_FORMAT_READER.resetImportFormats(preferences.getImportSettingsPreferences(),
+        Globals.IMPORT_FORMAT_READER.resetImportFormats(preferences.getImporterPreferences(),
                 preferences.getGeneralPreferences(), preferences.getImportFormatPreferences(),
-=======
-        Globals.IMPORT_FORMAT_READER.resetImportFormats(preferences.getImporterPreferences(), preferences.getImportFormatPreferences(),
->>>>>>> 1a08b386
                 preferences.getXmpPreferences(), Globals.getFileUpdateMonitor());
         Globals.entryTypesManager.addCustomOrModifiedTypes(preferences.getBibEntryTypes(BibDatabaseMode.BIBTEX),
                 preferences.getBibEntryTypes(BibDatabaseMode.BIBLATEX));
@@ -138,7 +134,7 @@
                 preferences.getLayoutFormatterPreferences(Globals.journalAbbreviationRepository),
                 preferences.getSavePreferencesForExport(),
                 preferences.getXmpPreferences(),
-                preferences.getDefaultBibDatabaseMode(),
+                preferences.getGeneralPreferences().getDefaultBibDatabaseMode(),
                 Globals.entryTypesManager);
 
         // Initialize protected terms loader
