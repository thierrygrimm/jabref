package org.jabref.gui.customentrytypes;

import java.util.ArrayList;
import java.util.Collection;
import java.util.Collections;
import java.util.HashMap;
import java.util.List;
import java.util.Map;
import java.util.function.Predicate;
import java.util.stream.Collectors;

import javafx.beans.Observable;
import javafx.beans.property.ListProperty;
import javafx.beans.property.ObjectProperty;
import javafx.beans.property.SimpleListProperty;
import javafx.beans.property.SimpleObjectProperty;
import javafx.beans.property.SimpleStringProperty;
import javafx.beans.property.StringProperty;
import javafx.collections.FXCollections;
import javafx.collections.ObservableList;
import javafx.util.StringConverter;

import org.jabref.logic.l10n.Localization;
import org.jabref.model.database.BibDatabaseMode;
import org.jabref.model.entry.BibEntryType;
import org.jabref.model.entry.BibEntryTypesManager;
import org.jabref.model.entry.field.BibField;
import org.jabref.model.entry.field.Field;
import org.jabref.model.entry.field.FieldFactory;
import org.jabref.model.entry.field.FieldPriority;
import org.jabref.model.entry.field.OrFields;
import org.jabref.model.entry.field.UnknownField;
import org.jabref.model.entry.types.EntryType;
import org.jabref.model.entry.types.UnknownEntryType;
import org.jabref.preferences.PreferencesService;

import com.tobiasdiez.easybind.EasyBind;
import de.saxsys.mvvmfx.utils.validation.FunctionBasedValidator;
import de.saxsys.mvvmfx.utils.validation.ValidationMessage;
import de.saxsys.mvvmfx.utils.validation.ValidationStatus;
import de.saxsys.mvvmfx.utils.validation.Validator;

public class CustomEntryTypeDialogViewModel {

    public static final StringConverter<Field> FIELD_STRING_CONVERTER = new StringConverter<>() {

        @Override
        public String toString(Field object) {
            return object != null ? object.getDisplayName() : "";
        }

        @Override
        public Field fromString(String string) {
            return new UnknownField(string);
        }
    };

    private final ListProperty<BibEntryType> entryTypes;
    private final ListProperty<Field> fieldsForAdding;
    private final ObjectProperty<BibEntryType> selectedEntryTypes = new SimpleObjectProperty<>();
    private final ListProperty<FieldViewModel> fieldsForType;
    private final ObjectProperty<Field> selectedFieldToAdd = new SimpleObjectProperty<>();
    private final StringProperty entryTypeToAdd = new SimpleStringProperty("");
    private final ObservableList<BibEntryType> allEntryTypes;
    private final ObservableList<FieldViewModel> allFieldsForType = FXCollections.observableArrayList(extractor -> new Observable[] {extractor.fieldName(), extractor.fieldType()});
    private final ObjectProperty<Field> newFieldToAdd = new SimpleObjectProperty<>();
    private final BibDatabaseMode mode;
    private final Map<BibEntryType, List<FieldViewModel>> typesWithFields = new HashMap<>();
    private final List<BibEntryType> typesToRemove = new ArrayList<>();

    private final PreferencesService preferencesService;
    private final BibEntryTypesManager entryTypesManager;

    private final Validator entryTypeValidator;
    private final Validator fieldValidator;

    public CustomEntryTypeDialogViewModel(BibDatabaseMode mode, PreferencesService preferencesService, BibEntryTypesManager entryTypesManager) {
        this.mode = mode;
        this.preferencesService = preferencesService;
        this.entryTypesManager = entryTypesManager;

        Collection<BibEntryType> allTypes = entryTypesManager.getAllTypes(mode);
        allTypes.addAll(entryTypesManager.getAllCustomTypes(mode));

        allEntryTypes = FXCollections.observableArrayList(allTypes);
        entryTypes = new SimpleListProperty<>(allEntryTypes);

        fieldsForAdding = new SimpleListProperty<>(FXCollections.observableArrayList(FieldFactory.getCommonFields()));

        for (BibEntryType entryType : allTypes) {
            List<FieldViewModel> fields = entryType.getAllFields().stream().map(bibField -> new FieldViewModel(bibField.getField(), entryType.isRequired(bibField.getField()), bibField.getPriority(), entryType)).collect(Collectors.toList());
            typesWithFields.put(entryType, fields);
        }

        this.fieldsForType = new SimpleListProperty<>(allFieldsForType);

        EasyBind.subscribe(selectedEntryTypes, type -> {
            if (type != null) {
                allFieldsForType.setAll(typesWithFields.get(type));
            }
        });

        Predicate<String> notEmpty = input -> (input != null) && !input.trim().isEmpty();
        entryTypeValidator = new FunctionBasedValidator<>(entryTypeToAdd, notEmpty, ValidationMessage.error(Localization.lang("Entry type cannot be empty. Please enter a name.")));
        fieldValidator = new FunctionBasedValidator<>(newFieldToAdd,
<<<<<<< HEAD
                                                      input -> (input != null) && !input.getDisplayName().isEmpty(),
                                                      ValidationMessage.error(Localization.lang("Field cannot be empty. Please enter a name.")));
=======
                input -> input != null && !input.getDisplayName().isEmpty(),
                ValidationMessage.error(Localization.lang("Field cannot be empty. Please enter a name.")));
>>>>>>> ef2a31c9
    }

    public ListProperty<BibEntryType> entryTypes() {
        return this.entryTypes;
    }

    public ListProperty<Field> fields() {
        return this.fieldsForAdding;
    }

    public enum FieldType {

        REQUIRED(Localization.lang("Required")),
        OPTIONAL(Localization.lang("Optional"));

        private final String name;

        FieldType(String name) {
            this.name = name;
        }

        public String getDisplayName() {
            return this.name;
        }

        @Override
        public String toString() {
            return this.name;
        }
    }

    public void addNewField() {
        Field field = newFieldToAdd.getValue();
        FieldViewModel model = new FieldViewModel(field, true, FieldPriority.IMPORTANT, selectedEntryTypes.getValue());
        typesWithFields.computeIfAbsent(selectedEntryTypes.getValue(), key -> new ArrayList<>()).add(model);
        allFieldsForType.add(model);
        newFieldToAddProperty().setValue(null);
    }

    public void addNewCustomEntryType() {
        EntryType newentryType = new UnknownEntryType(entryTypeToAdd.getValue());
        BibEntryType type = new BibEntryType(newentryType, new ArrayList<>(), Collections.emptyList());
        this.allEntryTypes.add(type);
        this.entryTypeToAdd.setValue("");
        this.typesWithFields.put(type, new ArrayList<>());
    }

    public ObjectProperty<BibEntryType> selectedEntryTypeProperty() {
        return this.selectedEntryTypes;
    }

    public ListProperty<FieldViewModel> fieldsforTypesProperty() {
        return this.fieldsForType;
    }

    public ObjectProperty<Field> selectedFieldToAddProperty() {
        return this.selectedFieldToAdd;
    }

    public StringProperty entryTypeToAddProperty() {
        return this.entryTypeToAdd;
    }

    public ObjectProperty<Field> newFieldToAddProperty() {
        return this.newFieldToAdd;
    }

    public ValidationStatus entryTypeValidationStatus() {
        return entryTypeValidator.getValidationStatus();
    }

    public ValidationStatus fieldValidationStatus() {
        return fieldValidator.getValidationStatus();
    }

    public void removeEntryType(BibEntryType focusedItem) {
        typesToRemove.add(focusedItem);
        typesWithFields.remove(focusedItem);
        allEntryTypes.remove(focusedItem);
    }

    public void removeField(FieldViewModel focusedItem) {
        typesWithFields.computeIfAbsent(selectedEntryTypes.getValue(), key -> new ArrayList<>()).remove(focusedItem);
        allFieldsForType.remove(focusedItem);
    }

    public void apply() {

        for (var typeWithField : typesWithFields.entrySet()) {
            BibEntryType type = typeWithField.getKey();
            List<FieldViewModel> allFields = typeWithField.getValue();

            List<OrFields> requiredFields = allFields.stream().filter(field -> field.getFieldType() == FieldType.REQUIRED).map(FieldViewModel::getField).map(OrFields::new).collect(Collectors.toList());
            List<BibField> otherFields = allFields.stream().filter(field -> field.getFieldType() == FieldType.OPTIONAL).map(bibField -> new BibField(bibField.getField(), bibField.getFieldPriority())).collect(Collectors.toList());

            BibEntryType newType = new BibEntryType(type.getType(), otherFields, requiredFields);
            entryTypesManager.addCustomOrModifiedType(newType, mode);
        }

        for (var type : typesToRemove) {
            entryTypesManager.removeCustomOrModifiedEntryType(type, mode);
        }
        preferencesService.saveCustomEntryTypes();
        // Reload types from preferences to make sure any modifications are present when reopening the dialog
        entryTypesManager.addCustomOrModifiedTypes(
                preferencesService.loadBibEntryTypes(BibDatabaseMode.BIBTEX),
                preferencesService.loadBibEntryTypes(BibDatabaseMode.BIBLATEX));
    }
}<|MERGE_RESOLUTION|>--- conflicted
+++ resolved
@@ -103,13 +103,8 @@
         Predicate<String> notEmpty = input -> (input != null) && !input.trim().isEmpty();
         entryTypeValidator = new FunctionBasedValidator<>(entryTypeToAdd, notEmpty, ValidationMessage.error(Localization.lang("Entry type cannot be empty. Please enter a name.")));
         fieldValidator = new FunctionBasedValidator<>(newFieldToAdd,
-<<<<<<< HEAD
-                                                      input -> (input != null) && !input.getDisplayName().isEmpty(),
-                                                      ValidationMessage.error(Localization.lang("Field cannot be empty. Please enter a name.")));
-=======
                 input -> input != null && !input.getDisplayName().isEmpty(),
                 ValidationMessage.error(Localization.lang("Field cannot be empty. Please enter a name.")));
->>>>>>> ef2a31c9
     }
 
     public ListProperty<BibEntryType> entryTypes() {
