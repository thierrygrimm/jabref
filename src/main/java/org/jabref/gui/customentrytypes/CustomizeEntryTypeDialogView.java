package org.jabref.gui.customentrytypes;

import java.util.EnumSet;

import javax.inject.Inject;

import javafx.application.Platform;
import javafx.beans.property.ReadOnlyStringWrapper;
import javafx.collections.ObservableList;
import javafx.fxml.FXML;
import javafx.scene.control.Button;
import javafx.scene.control.ButtonBar.ButtonData;
import javafx.scene.control.ButtonType;
import javafx.scene.control.ComboBox;
import javafx.scene.control.TableColumn;
import javafx.scene.control.TableRow;
import javafx.scene.control.TableView;
import javafx.scene.control.TextField;
import javafx.scene.input.ClipboardContent;
import javafx.scene.input.DragEvent;
import javafx.scene.input.Dragboard;
import javafx.scene.input.MouseEvent;
import javafx.scene.input.TransferMode;

import org.jabref.gui.DragAndDropDataFormats;
import org.jabref.gui.customentrytypes.CustomEntryTypeDialogViewModel.FieldType;
import org.jabref.gui.icon.IconTheme;
import org.jabref.gui.util.BaseDialog;
import org.jabref.gui.util.RadioButtonCell;
import org.jabref.gui.util.ValueTableCellFactory;
import org.jabref.gui.util.ViewModelTableRowFactory;
import org.jabref.logic.l10n.Localization;
import org.jabref.model.database.BibDatabaseContext;
import org.jabref.model.database.BibDatabaseMode;
import org.jabref.model.entry.BibEntryType;
import org.jabref.model.entry.BibEntryTypesManager;
import org.jabref.model.entry.field.Field;
import org.jabref.preferences.PreferencesService;

import com.airhacks.afterburner.views.ViewLoader;
import de.saxsys.mvvmfx.utils.validation.visualization.ControlsFxVisualizer;

public class CustomizeEntryTypeDialogView extends BaseDialog<Void> {

    private final BibDatabaseMode mode;
    private final BibEntryTypesManager entryTypesManager;

    @FXML private TableView<BibEntryType> entryTypes;
    @FXML private TableColumn<BibEntryType, String> entryTypColumn;
    @FXML private TableColumn<BibEntryType, String> entryTypeActionsColumn;
    @FXML private TextField addNewEntryType;
    @FXML private TableView<FieldViewModel> fields;
    @FXML private TableColumn<FieldViewModel, String> fieldNameColumn;
    @FXML private TableColumn<FieldViewModel, FieldType> fieldTypeColumn;
    @FXML private TableColumn<FieldViewModel, String> fieldTypeActionColumn;
    @FXML private ComboBox<Field> addNewField;
    @FXML private ButtonType applyButton;
    @FXML private Button addNewEntryTypeButton;
    @FXML private Button addNewFieldButton;

    @Inject private PreferencesService preferencesService;

    private CustomEntryTypeDialogViewModel viewModel;
    private final ControlsFxVisualizer visualizer = new ControlsFxVisualizer();

    public CustomizeEntryTypeDialogView(BibDatabaseContext bibDatabaseContext, BibEntryTypesManager entryTypesManager) {
        this.mode = bibDatabaseContext.getMode();
        this.entryTypesManager = entryTypesManager;

        ViewLoader.view(this)
                  .load()
                  .setAsDialogPane(this);

        setResultConverter(button -> {
            if (button.getButtonData() == ButtonData.OK_DONE) {
                viewModel.apply();
            }
            return null;
        });
    }

    @FXML
    private void initialize() {
        viewModel = new CustomEntryTypeDialogViewModel(mode, preferencesService, entryTypesManager);
        setupTable();

        addNewEntryTypeButton.disableProperty().bind(viewModel.entryTypeValidationStatus().validProperty().not());
        addNewFieldButton.disableProperty().bind(viewModel.fieldValidationStatus().validProperty().not());

        Platform.runLater(() -> {
            visualizer.initVisualization(viewModel.entryTypeValidationStatus(), addNewEntryType, true);
            visualizer.initVisualization(viewModel.fieldValidationStatus(), addNewField, true);
        });
    }

    private void setupTable() {

        // Table View must be editable, otherwise the change of the Radiobuttons does not propagate the commit event
        fields.setEditable(true);
        entryTypColumn.setCellValueFactory(cellData -> new ReadOnlyStringWrapper(cellData.getValue().getType().getDisplayName()));
        entryTypes.itemsProperty().bind(viewModel.entryTypes());
        entryTypes.getSelectionModel().selectFirst();

        entryTypeActionsColumn.setSortable(false);
        entryTypeActionsColumn.setReorderable(false);
        entryTypeActionsColumn.setCellValueFactory(cellData -> new ReadOnlyStringWrapper(cellData.getValue().getType().getDisplayName()));
        new ValueTableCellFactory<BibEntryType, String>()
<<<<<<< HEAD
                                                         .withGraphic(item -> IconTheme.JabRefIcons.DELETE_ENTRY.getGraphicNode())
                                                         .withTooltip(name -> Localization.lang("Remove entry type") + " " + name)
                                                         .withOnMouseClickedEvent(item -> evt -> viewModel.removeEntryType(entryTypes.getSelectionModel().getSelectedItem()))
                                                         .install(entryTypeActionsColumn);
=======
                .withGraphic(item -> IconTheme.JabRefIcons.DELETE_ENTRY.getGraphicNode())
                .withTooltip(name -> Localization.lang("Remove entry type") + " " + name)
                .withOnMouseClickedEvent(item -> evt -> viewModel.removeEntryType(entryTypes.getSelectionModel().getSelectedItem()))
                .install(entryTypeActionsColumn);
>>>>>>> ef2a31c9

        fieldTypeColumn.setCellFactory(cellData -> new RadioButtonCell<>(EnumSet.allOf(FieldType.class)));
        fieldTypeColumn.setCellValueFactory(item -> item.getValue().fieldType());

        fieldTypeColumn.setEditable(true);
        fieldTypeColumn.setOnEditCommit(event -> {
            event.getTableView().getItems().get(event.getTablePosition().getRow()).setFieldType(event.getNewValue());
        });

        fieldNameColumn.setCellValueFactory(item -> item.getValue().fieldName());

        viewModel.selectedEntryTypeProperty().bind(entryTypes.getSelectionModel().selectedItemProperty());
        viewModel.entryTypeToAddProperty().bindBidirectional(addNewEntryType.textProperty());

        addNewField.setItems(viewModel.fields());
        addNewField.setConverter(viewModel.FIELD_STRING_CONVERTER);

        fieldTypeActionColumn.setSortable(false);
        fieldTypeActionColumn.setReorderable(false);
        fieldTypeActionColumn.setCellValueFactory(cellData -> cellData.getValue().fieldName());

        new ValueTableCellFactory<FieldViewModel, String>()
<<<<<<< HEAD
                                                           .withGraphic(item -> IconTheme.JabRefIcons.DELETE_ENTRY.getGraphicNode())
                                                           .withTooltip(name -> Localization.lang("Remove field %0 from currently selected entry type", name))
                                                           .withOnMouseClickedEvent(item -> evt -> viewModel.removeField(fields.getSelectionModel().getSelectedItem()))
                                                           .install(fieldTypeActionColumn);
=======
                .withGraphic(item -> IconTheme.JabRefIcons.DELETE_ENTRY.getGraphicNode())
                .withTooltip(name -> Localization.lang("Remove field %0 from currently selected entry type", name))
                .withOnMouseClickedEvent(item -> evt -> viewModel.removeField(fields.getSelectionModel().getSelectedItem()))
                .install(fieldTypeActionColumn);
>>>>>>> ef2a31c9

        viewModel.newFieldToAddProperty().bindBidirectional(addNewField.valueProperty());
        fields.itemsProperty().bindBidirectional(viewModel.fieldsforTypesProperty());

        new ViewModelTableRowFactory<FieldViewModel>()
                                                      .setOnDragDetected(this::handleOnDragDetected)
                                                      .setOnDragDropped(this::handleOnDragDropped)
                                                      .setOnDragOver(this::handleOnDragOver)
                                                      .install(fields);

    }

    private void handleOnDragOver(FieldViewModel originalItem, DragEvent event) {
        if ((event.getGestureSource() != originalItem) && event.getDragboard().hasContent(DragAndDropDataFormats.FIELD)) {
            event.acceptTransferModes(TransferMode.MOVE);
        }
    }

    private void handleOnDragDetected(TableRow<FieldViewModel> row, FieldViewModel fieldViewModel, MouseEvent event) {
        // Start drag'n'drop
        row.startFullDrag();

        Field field = fields.getSelectionModel().getSelectedItem().getField();

        ClipboardContent content = new ClipboardContent();
        Dragboard dragboard = fields.startDragAndDrop(TransferMode.MOVE);
        content.put(DragAndDropDataFormats.FIELD, field);
        dragboard.setContent(content);
        event.consume();
    }

    private void handleOnDragDropped(TableRow<FieldViewModel> row, FieldViewModel originalItem, DragEvent event) {
        boolean success = false;
        Dragboard dragboard = event.getDragboard();

        ObservableList<FieldViewModel> items = fields.itemsProperty().get();

        if (dragboard.hasContent(DragAndDropDataFormats.FIELD)) {

            Field field = (Field) dragboard.getContent(DragAndDropDataFormats.FIELD);
            FieldViewModel transferedItem = null;
            int draggedIdx = 0;
            for (int i = 0; i < items.size(); i++) {
                if (items.get(i).getField().equals(field)) {
                    draggedIdx = i;
                    transferedItem = items.get(i);
                    break;
                }
            }
            int thisIdx = items.indexOf(originalItem);
            items.set(draggedIdx, originalItem);
            items.set(thisIdx, transferedItem);
            success = true;
        }

        event.setDropCompleted(success);
        event.consume();

    }

    @FXML
    void addEntryType() {
        viewModel.addNewCustomEntryType();
    }

    @FXML
    void addNewField() {
        viewModel.addNewField();
    }
}<|MERGE_RESOLUTION|>--- conflicted
+++ resolved
@@ -105,17 +105,10 @@
         entryTypeActionsColumn.setReorderable(false);
         entryTypeActionsColumn.setCellValueFactory(cellData -> new ReadOnlyStringWrapper(cellData.getValue().getType().getDisplayName()));
         new ValueTableCellFactory<BibEntryType, String>()
-<<<<<<< HEAD
-                                                         .withGraphic(item -> IconTheme.JabRefIcons.DELETE_ENTRY.getGraphicNode())
-                                                         .withTooltip(name -> Localization.lang("Remove entry type") + " " + name)
-                                                         .withOnMouseClickedEvent(item -> evt -> viewModel.removeEntryType(entryTypes.getSelectionModel().getSelectedItem()))
-                                                         .install(entryTypeActionsColumn);
-=======
                 .withGraphic(item -> IconTheme.JabRefIcons.DELETE_ENTRY.getGraphicNode())
                 .withTooltip(name -> Localization.lang("Remove entry type") + " " + name)
                 .withOnMouseClickedEvent(item -> evt -> viewModel.removeEntryType(entryTypes.getSelectionModel().getSelectedItem()))
                 .install(entryTypeActionsColumn);
->>>>>>> ef2a31c9
 
         fieldTypeColumn.setCellFactory(cellData -> new RadioButtonCell<>(EnumSet.allOf(FieldType.class)));
         fieldTypeColumn.setCellValueFactory(item -> item.getValue().fieldType());
@@ -138,17 +131,10 @@
         fieldTypeActionColumn.setCellValueFactory(cellData -> cellData.getValue().fieldName());
 
         new ValueTableCellFactory<FieldViewModel, String>()
-<<<<<<< HEAD
-                                                           .withGraphic(item -> IconTheme.JabRefIcons.DELETE_ENTRY.getGraphicNode())
-                                                           .withTooltip(name -> Localization.lang("Remove field %0 from currently selected entry type", name))
-                                                           .withOnMouseClickedEvent(item -> evt -> viewModel.removeField(fields.getSelectionModel().getSelectedItem()))
-                                                           .install(fieldTypeActionColumn);
-=======
                 .withGraphic(item -> IconTheme.JabRefIcons.DELETE_ENTRY.getGraphicNode())
                 .withTooltip(name -> Localization.lang("Remove field %0 from currently selected entry type", name))
                 .withOnMouseClickedEvent(item -> evt -> viewModel.removeField(fields.getSelectionModel().getSelectedItem()))
                 .install(fieldTypeActionColumn);
->>>>>>> ef2a31c9
 
         viewModel.newFieldToAddProperty().bindBidirectional(addNewField.valueProperty());
         fields.itemsProperty().bindBidirectional(viewModel.fieldsforTypesProperty());
