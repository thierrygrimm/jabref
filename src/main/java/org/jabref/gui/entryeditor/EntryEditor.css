.editorPane {
    -fx-hgap: 10;
    -fx-vgap: 6;
    -fx-background-color: -fx-control-inner-background;
    -fx-padding: 5 5 5 15;
}

.date-picker > .date-picker-display-node {
    -fx-text-origin: baseline;
}

.date-picker > .date-picker-display-node *.text {
    -fx-text-origin: bottom;
}

.combo-box > *.text {
    -fx-text-origin: baseline;
}

#typeLabel {
    -fx-padding: 0.1em;
    -fx-font-size: 1.166667em;
    -fx-font-weight: bold;
    -fx-text-fill: -jr-theme-text;
}

#typeLabel:hover {
    -fx-padding: 0.1em;
    -fx-font-size: 1.166667em;
    -fx-font-weight: bold;
    -fx-background-color: -jr-icon-background-active;
}

#typeLabel .context-menu {
    -fx-font-size: 0.92em;
    -fx-font-weight: normal;
}

#typeLabel .tooltip {
    -fx-font-size: 1em;
    -fx-font-weight: normal;
}

.code-area .context-menu {
    -fx-font-family: sans-serif;
}

.icon-button.narrow {
    -fx-padding: 0.1em;
}

.icon-buttonNoSpaceBottom.narrow {
    -fx-padding: 0.1em 0.1em -0.2em 0.1em;
}

.icon-buttonNoSpaceTop.narrow {
    -fx-padding: -0.2em 0.1em 0.1em 0.1em;
}

.tool-bar {
    -fx-background-color: -jr-background-alt;
    -fx-background-insets: 0;
}

.tool-bar > .container > .separator {
    -fx-background-color: -jr-separator;
}

.tool-bar .glyph-icon {
    -glyph-size: 16px;
    -fx-font-size: 2em;
    -fx-fill: -jr-theme-text;
    -fx-text-fill: -jr-theme-text;
}

.warning-icon {
    -fx-fill: -jr-warn;
}

.error-icon {
    -fx-text-fill: -jr-error;
    -fx-fill: -jr-error;
}

.tooltip-warning {
    -fx-background-color: -jr-warn;
}

.tooltip-error {
    -fx-background-color: -jr-error;
}

.code-area .text {
    -fx-fill: -fx-text-background-color;
}

.gdpr-dialog {
    -fx-font-size: 14pt;
}

.related-articles-tab {
    -fx-padding: 20 20 20 20;
}

<<<<<<< HEAD
.recommendation-heading {
    -fx-font-size: 14pt;
    -fx-font-weight: bold;
}

.recommendation-description {
    -fx-font-style: italic;
}

.recommendation-item {
    -fx-padding: 0 0 0 20;
}

=======
#bibtexSourceCodeArea .search {
    -fx-fill: red;
}

.bibtexSourceCodeArea .text {
    -fx-fill: -fx-text-background-color;
}
>>>>>>> a50cb349
<|MERGE_RESOLUTION|>--- conflicted
+++ resolved
@@ -102,7 +102,6 @@
     -fx-padding: 20 20 20 20;
 }
 
-<<<<<<< HEAD
 .recommendation-heading {
     -fx-font-size: 14pt;
     -fx-font-weight: bold;
@@ -116,12 +115,10 @@
     -fx-padding: 0 0 0 20;
 }
 
-=======
 #bibtexSourceCodeArea .search {
     -fx-fill: red;
 }
 
 .bibtexSourceCodeArea .text {
     -fx-fill: -fx-text-background-color;
-}
->>>>>>> a50cb349
+}