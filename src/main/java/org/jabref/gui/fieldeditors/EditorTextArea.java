--- conflicted
+++ resolved
@@ -12,13 +12,7 @@
 import javafx.scene.input.KeyCode;
 import javafx.scene.input.KeyEvent;
 
-<<<<<<< HEAD
-public class EditorTextArea extends javafx.scene.control.TextArea implements Initializable {
-=======
-import com.sun.javafx.scene.control.skin.TextAreaSkin;
-
 public class EditorTextArea extends javafx.scene.control.TextArea implements Initializable, ContextMenuAddable {
->>>>>>> f9799d44
 
     public EditorTextArea() {
         this("");
