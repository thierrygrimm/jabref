--- conflicted
+++ resolved
@@ -365,27 +365,13 @@
 
     // Version
     public static final String VERSION_IGNORED_UPDATE = "versionIgnoreUpdate";
-<<<<<<< HEAD
     // User
     private static final String USER_ID = "userId";
-
-=======
-    // Dropped file handler
-    public static final String DROPPEDFILEHANDLER_RENAME = "DroppedFileHandler_RenameFile";
-    public static final String DROPPEDFILEHANDLER_MOVE = "DroppedFileHandler_MoveFile";
-    public static final String DROPPEDFILEHANDLER_COPY = "DroppedFileHandler_CopyFile";
-    public static final String DROPPEDFILEHANDLER_LEAVE = "DroppedFileHandler_LeaveFileInDir";
-    // Remote
-    public static final String USE_REMOTE_SERVER = "useRemoteServer";
-    public static final String REMOTE_SERVER_PORT = "remoteServerPort";
     private static final String EXTERNAL_JOURNAL_LISTS = "externalJournalLists";
     private static final String PERSONAL_JOURNAL_LIST = "personalJournalList";
     private static final String USE_IEEE_ABRV = "useIEEEAbrv";
     private static final String BINDINGS = "bindings";
     private static final String BIND_NAMES = "bindNames";
-    // User
-    private static final String USER_ID = "userId";
->>>>>>> 8c2c5107
     // Telemetry collection
     private static final String COLLECT_TELEMETRY = "collectTelemetry";
     private static final String ALREADY_ASKED_TO_COLLECT_TELEMETRY = "askedCollectTelemetry";
