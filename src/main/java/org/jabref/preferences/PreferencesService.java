--- conflicted
+++ resolved
@@ -101,11 +101,8 @@
     void saveCustomEntryTypes();
 
     boolean getAllowIntegerEdition();
-<<<<<<< HEAD
 
     FileDragDropPreferenceType getEntryEditorFileLinkPreference();
 
     EntryEditorPreferences getEntryEditorPreferences();
-=======
->>>>>>> 4b39b78e
 }