--- conflicted
+++ resolved
@@ -2103,13 +2103,9 @@
 Import\ preferences\ from\ a\ file=Import preferences from a file
 Matching=Matching
 Same\ as\ --import,\ but\ will\ be\ imported\ to\ the\ opened\ tab=Same as --import, but will be imported to the opened tab
-<<<<<<< HEAD
 Allow\ integers\ in\ 'edition'\ field\ in\ BibTeX\ mode=Allow integers in 'edition' field in BibTeX mode
-=======
-
 LaTeX\ references\ search=LaTeX references search
 LaTeX\ references\ search\ results=LaTeX references search results
 LaTeX\ files\ directory\:=LaTeX files directory:
 LaTeX\ files\ found\:=LaTeX files found:
-files=files
->>>>>>> 7561724b
+files=files