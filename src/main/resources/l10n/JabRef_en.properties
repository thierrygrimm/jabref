--- conflicted
+++ resolved
@@ -1356,6 +1356,7 @@
 New\ article=New article
 New\ book=New book
 New\ entry=New entry
+New\ from\ plain\ text=New from plain text
 New\ inbook=New inbook
 New\ mastersthesis=New mastersthesis
 New\ phdthesis=New phdthesis
@@ -1968,6 +1969,11 @@
 Dismiss\ changes=Dismiss changes
 The\ library\ has\ been\ modified\ by\ another\ program.=The library has been modified by another program.
 
+Extract=Extract
+Extract\ BibTeX\ from\ plain\ text= Extract BibTeX from plain text
+Input\ text\ to\ parse=Input text to parse
+Starts\ the\ extraction\ of\ the\ BibTeX\ entry=Starts the extraction of the BibTeX entry
+
 Execute\ command=Execute command
 Open\ File\ Browser=Open File Browser
 Use\ default\ file\ browser=Use default file browser
@@ -2060,7 +2066,6 @@
 Column\ type\ %0\ is\ unknown.=Column type %0 is unknown.
 Linked\ identifiers=Linked identifiers
 Special\ field\ type\ %0\ is\ unknown.\ Using\ normal\ column\ type.=Special field type %0 is unknown. Using normal column type.
-
 insert\ entries=insert entries
 In\ JabRef=In JabRef
 On\ disk=On disk
@@ -2088,17 +2093,15 @@
 Hierarchical\ keyword\ delimiter=Hierarchical keyword delimiter
 Escape\ ampersands=Escape ampersands
 
-<<<<<<< HEAD
 Copied\ '%0'\ to\ clipboard.=Copied '%0' to clipboard.
 This\ operation\ requires\ exactly\ an\ open\ library.=This operation requires exactly an open library.
-=======
+
 Plain\ References\ Parser=Plain References Parser
 Please\ enter\ the\ plain\ references\ to\ extract\ from\ separated\ by\ double\ empty\ lines.=Please enter the plain references to extract from separated by double empty lines.
 Add\ to\ current\ library=Add to current library
 %0\ entries\ were\ parsed\ from\ your\ query.=%0 entries were parsed from your query.
 Starts\ the\ extraction\ and\ adds\ the\ resulting\ entries\ to\ the\ currently\ opened\ database=Starts the extraction and adds the resulting entries to the currently opened database
 Your\ text\ is\ being\ parsed...=Your text is being parsed...
->>>>>>> 5fa1dcfe
 
 BibTeX\ key\ filters=BibTeX key filters
 Field\ filters=Field filters
