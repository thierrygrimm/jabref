--- conflicted
+++ resolved
@@ -1,4 +1,3 @@
-<<<<<<< HEAD
 [master branch]
     - Added small popup menu at each tab
     - A PDF can also be dropped to the preview panel to trigger linking it
@@ -21,14 +20,10 @@
       - clean up pages
       - make file paths relative      
     - Added support for drag'n'drop of tabs by Florian Straßer and Marius Kleiner.
-2.8 [dev]
-=======
 2.8
     - Applied Oscar Gustafsson's fix for IEEEXplore fetcher.
     - Added capability to remove databases from SQL database.
->>>>>>> 5aa03b2d
     - Fixed customization of entries in Biblatex mode.
-    - Modified Google Scholar fetcher to adapt to changes to web site.
 2.8 beta 2
     - Improvements to SQL export and import. Fixed bug where subsequent exports to same
       database would fail. Can now save multiple bib bases to a single SQL database.
